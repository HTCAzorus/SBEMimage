--- conflicted
+++ resolved
@@ -512,11 +512,8 @@
         self.pause_state = None
 
         if self.use_mirror_drive:
-<<<<<<< HEAD
-=======
             # Update the mirror drive directory. Both mirror drive and
             # base directory may have changed.
->>>>>>> c46b6cce
             self.mirror_drive_dir = os.path.join(
                 self.mirror_drive, self.base_dir[2:])
 
@@ -557,13 +554,10 @@
             self.heuristic_af_queue = []
             # Reset current estimators and corrections
             self.autofocus.reset_heuristic_corrections()
-<<<<<<< HEAD
-=======
 
             # Discard previous tile statistics in image inspector that are
             # used for tile-by-tile comparisons and quality checks.
             self.img_inspector.reset_tile_stats()
->>>>>>> c46b6cce
 
             # Variable used for user response from Main Controls
             self.user_reply = None
@@ -675,7 +669,7 @@
 
             # Make sure DM script uses the correct motor speeds
             # (When script crashes, default motor speeds are used.)
-            if self.microtome is not None:
+            if self.microtome is not None and self.microtome.device_name != 'GCIB':
                 success = self.microtome.update_motor_speeds_in_dm_script()
                 if not success:
                     self.error_state = self.microtome.error_state
@@ -1005,27 +999,19 @@
                     self.add_to_main_log(
                         'CTRL: Error: Differences in WD/STIG too large.')
             else:
-<<<<<<< HEAD
                 # TODO: why is that? all microtomes already wait for completion during do_full_cut.
                 if not self.microtome.device_name == 'GCIB':
                     sleep(self.microtome.full_cut_duration)
                 else:
                     self.add_to_main_log(
                         'GCIB: Omitting post-cut sleep.')
-            duration_exceeded = self.microtome.check_for_cut_cycle_error()
-            if duration_exceeded:
-                self.add_to_main_log(
-                    'KNIFE: Warning: Cut cycle took longer than specified.')
-=======
-                sleep(self.microtome.full_cut_duration)
             cut_cycle_delay = self.microtome.check_cut_cycle_status()
-            if cut_cycle_delay > 0:
+            if cut_cycle_delay is not None and cut_cycle_delay > 0:
                 self.add_to_main_log(
                     f'KNIFE: Warning: Cut cycle took {cut_cycle_delay} s '
                     f'longer than specified.')
                 self.add_to_incident_log(
                     f'WARNING (Cut cycle took {cut_cycle_delay} s too long.)')
->>>>>>> c46b6cce
             if self.microtome.error_state > 0:
                 # Error state may be 507 at this point (after heuristic
                 # adjustments), but an error during the cutting cycle is more
@@ -1158,15 +1144,9 @@
         end_time = time()
         time_elapsed = end_time - start_time
         self.heuristic_af_queue = []
-<<<<<<< HEAD
-        remaining_cutting_time = (
-            self.microtome.full_cut_duration - time_elapsed.total_seconds())
+        remaining_cutting_time = self.microtome.full_cut_duration - time_elapsed
         # only wait if not GCIB removal
         if (self.syscfg['device']['microtome'] != '6') and remaining_cutting_time > 0:
-=======
-        remaining_cutting_time = self.microtome.full_cut_duration - time_elapsed
-        if remaining_cutting_time > 0:
->>>>>>> c46b6cce
             sleep(remaining_cutting_time)
 
     def acquire_all_overviews(self):
@@ -1819,23 +1799,6 @@
                 and tile_index in self.tiles_acquired):
             tile_skipped = True
             self.add_to_main_log(
-<<<<<<< HEAD
-                'STAGE: Moving to position of tile %s' % tile_id)
-            self.stage.move_to_xy((stage_x, stage_y))
-            # The move function waits for the specified stage move wait interval
-            # Check if there were microtome problems:
-            # If yes, try one more time before pausing acquisition.
-            if self.stage.error_state > 0:
-                self.add_to_main_log(
-                    f'STAGE: Problem with XY move (error '
-                    f'{self.stage.error_state}). Trying again.')
-                # Add warning to incident log
-                self.add_to_incident_log(f'WARNING (XY move to {tile_id}, '
-                                         f'error {self.stage.error_state})')
-                self.stage.reset_error_state()
-                sleep(2)
-                # Try to move to tile position again
-=======
                 'CTRL: Tile %s already acquired. Skipping.' % tile_id)
 
         if not tile_skipped:
@@ -1866,7 +1829,6 @@
                 # Read target coordinates for current tile
                 stage_x, stage_y = self.gm[grid_index][tile_index].sx_sy
                 # Move to that position
->>>>>>> c46b6cce
                 self.add_to_main_log(
                     'STAGE: Moving to position of tile %s' % tile_id)
                 self.stage.move_to_xy((stage_x, stage_y))
@@ -1908,28 +1870,18 @@
             # Show updated XY stage coordinates in Main Controls GUI
             self.main_controls_trigger.transmit('UPDATE XY')
 
-<<<<<<< HEAD
-            # Call autofocus routine (method 0, SmartSEM) on current tile?
-            # TODO: add autofcos method 3 here?
-=======
             # Call autofocus routine (method 0, SmartSEM) on current tile
             # if enabled and tile selected on this slice
->>>>>>> c46b6cce
-            if (self.use_autofocus and self.autofocus.method == 0
+            if (self.use_autofocus and self.autofocus.method in [0, 3]
                     and self.gm[grid_index][tile_index].autofocus_active
                     and (self.autofocus_stig_current_slice[0] or
                          self.autofocus_stig_current_slice[1])):
                 do_move = False  # already at tile stage position
-<<<<<<< HEAD
                 self.do_autofocus(*self.autofocus_stig_current_slice,
                                   do_move, grid_index, tile_index)
-=======
-                self.do_zeiss_autofocus(*self.autofocus_stig_current_slice,
-                                        do_move, grid_index, tile_index)
                 # The autofocus routine changes the acquisition settings.
                 # They must be restored to the settings for the current grid.
                 adjust_acq_settings = True
->>>>>>> c46b6cce
                 # For tracking mode 0: Adjust wd/stig of other tiles
                 if self.error_state == 0 and self.autofocus.tracking_mode == 0:
                     self.autofocus.approximate_wd_stig_in_grid(grid_index)
@@ -2207,7 +2159,6 @@
                                  + af_type + ' for tile '
                                  + str(grid_index) + '.' + str(tile_index))
             return_msg = self.autofocus.run_zeiss_af(do_focus, do_stig)
-<<<<<<< HEAD
         elif self.autofocus.method == 3:
             self.add_to_main_log('SEM: Running MAPFoSt AF procedure for tile '
                                  + str(grid_index) + '.' + str(tile_index))
@@ -2231,33 +2182,9 @@
             self.gm[grid_index][tile_index].wd = self.sem.get_wd()
             self.gm[grid_index][tile_index].stig_xy = list(
                 self.sem.get_stig_xy())
-
             # Show updated WD label(s) in Viewport
             self.main_controls_trigger.transmit('DRAW VP')
 
-        # Restore grid settings for tile acquisition
-        self.sem.apply_frame_settings(
-            self.gm[grid_index].frame_size_selector,
-            self.gm[grid_index].pixel_size,
-            self.gm[grid_index].dwell_time)
-        # Delay necessary for Gemini (change of mag)
-        sleep(0.2)
-
-=======
-            self.add_to_main_log(return_msg)
-            if 'ERROR' in return_msg:
-                self.error_state = 505
-            elif not self.autofocus.wd_stig_diff_below_max(wd, sx, sy):
-                self.error_state = 507
-            else:
-                # Save settings for specified tile
-                self.gm[grid_index][tile_index].wd = self.sem.get_wd()
-                self.gm[grid_index][tile_index].stig_xy = list(
-                    self.sem.get_stig_xy())
-                # Show updated WD label(s) in Viewport
-                self.main_controls_trigger.transmit('DRAW VP')
-
->>>>>>> c46b6cce
     def do_autofocus_before_grid_acq(self, grid_index):
         """If non-active tiles are selected for the SmartSEM autofocus, call the
         autofocus on them one by one before the grid acquisition starts.

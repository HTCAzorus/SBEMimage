--- conflicted
+++ resolved
@@ -258,15 +258,8 @@
         return delay    
     
     def do_full_approach_cut(self):
-<<<<<<< HEAD
         """Perform a full cut cycle under the assumption that knife is
            already neared."""
-=======
-        '''
-        """Perform a full cut cycle."""
-        # Move to cutting window
-        # (good practice to check the knife is not moving before starting)
->>>>>>> 3c9da041
         self._wait_until_knife_stopped()
         print('Moving to cutting position '
               + str(self.cut_window_start) + ' ...')
@@ -302,7 +295,6 @@
         self._send_command('KKM' + str(self.cut_window_start))   # send required position
 
         self._wait_until_knife_stopped()
-<<<<<<< HEAD
 
         # Cut sample
         print('Cutting sample...')
@@ -312,20 +304,6 @@
 
         self.retract_knife()
         self._wait_until_knife_stopped()   
-=======
-        print('Returning sample to cutting plane...')
-        self.move_stage_to_z(self.desiredzPos, 100)
-        '''
-        pass
-
-    def do_sweep(self, z_position):
-        """Perform a sweep by cutting slightly above the surface."""
-        self._send_command('KKM0')
-        sleep(5)
-        self._send_command('KKM4000')
-        sleep(5)
-        # pass
->>>>>>> 3c9da041
 
     def cut(self):
         self._send_command('KKM0')
@@ -341,7 +319,7 @@
         self._send_command('KE')
         response = self._read_response()
         # response will look like 'KE:120000' (for position of 0.12mm)
-        response = response.rstrip();
+        response = response.rstrip()
         response = response.replace('KE:', '')
         try:
             z = int(response) / 1000

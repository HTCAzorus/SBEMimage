# -*- coding: utf-8 -*-

#==============================================================================
#   SBEMimage, ver. 2.0
#   Acquisition control software for serial block-face electron microscopy
#   (c) 2016-2018 Benjamin Titze,
#   Friedrich Miescher Institute for Biomedical Research, Basel.
#   This software is licensed under the terms of the MIT License.
#   See LICENSE.txt in the project root folder.
#==============================================================================

"""This module contains all dialog windows."""

import os
import re
import string
import threading
import datetime
import glob
import json
import validators
import requests
import shutil

from random import random
from time import sleep, time
from validate_email import validate_email
from math import atan, sqrt
from queue import Queue
from PIL import Image
from skimage.io import imread
from skimage.feature import register_translation
import numpy as np
from imreg_dft import translation
from zipfile import ZipFile

from PyQt5.uic import loadUi
from PyQt5.QtCore import Qt, QObject, QSize, pyqtSignal
from PyQt5.QtGui import QPixmap, QIcon, QPalette, QColor, QFont
from PyQt5.QtWidgets import QApplication, QDialog, QMessageBox, \
                            QFileDialog, QLineEdit, QDialogButtonBox

import utils
import acq_func

class Trigger(QObject):
    """Custom signal for updating GUI from within running threads."""
    s = pyqtSignal()

#------------------------------------------------------------------------------

class ConfigDlg(QDialog):
    """Ask the user to select a configuration file. The previously used
       configuration is preselected in the list widget. If no previously used
       configuration found, use default.ini. If status.dat does not exists,
       show warning message box."""

    def __init__(self, VERSION):
        super().__init__()
        loadUi('..\\gui\\config_dlg.ui', self)
        self.setWindowIcon(QIcon('..\\img\\icon_16px.ico'))
        self.label_version.setText('Version ' + VERSION)
        self.labelIcon.setPixmap(QPixmap('..\\img\\logo.png'))
        self.label_website.setText('<a href="https://github.com/SBEMimage">'
                                   'https://github.com/SBEMimage</a>')
        self.label_website.setOpenExternalLinks(True)
        self.setFixedSize(self.size())
        self.show()
        self.abort = False
        # Populate the list widget with existing .ini files
        inifile_list = []
        for file in os.listdir('..\\cfg'):
            if file.endswith('.ini'):
                inifile_list.append(file)
        self.listWidget_filelist.addItems(inifile_list)
        # Which .ini file was used previously? Check in status.dat
        if os.path.isfile('..\\cfg\\status.dat'):
            status_file = open('..\\cfg\\status.dat', 'r')
            last_inifile = status_file.readline()
            status_file.close()
            try:
                last_item_used = self.listWidget_filelist.findItems(
                    last_inifile, Qt.MatchExactly)[0]
                self.listWidget_filelist.setCurrentItem(last_item_used)
            except:
                # If the file indicated in status.dat does not exist,
                # select default.ini.
                # This dialog is called from SBEMimage.py only if default.ini
                # is found in cfg directory.
                default_item = self.listWidget_filelist.findItems(
                    'default.ini', Qt.MatchExactly)[0]
                self.listWidget_filelist.setCurrentItem(default_item)
        else:
            # If status.dat does not exists, the program crashed or a second
            # instance is running. Display a warning and select default.ini
            default_item = self.listWidget_filelist.findItems(
                'default.ini', Qt.MatchExactly)[0]
            self.listWidget_filelist.setCurrentItem(default_item)
            QMessageBox.warning(
                self, 'Problem detected: Crash or other SBEMimage instance '
                'running',
                'WARNING: SBEMimage appears to have crashed during the '
                'previous run, or there is already another instance of '
                'SBEMimage running. Please either close the other instance '
                'or abort this one.\n\n'
                'If you are restarting a stack after a crash, doublecheck '
                'all settings before restarting!',
                QMessageBox.Ok)

    def reject(self):
        self.abort = True
        super().reject()

    def get_ini_file(self):
        if not self.abort:
            return self.listWidget_filelist.currentItem().text()
        else:
            return 'abort'

#------------------------------------------------------------------------------

class SaveConfigDlg(QDialog):
    """Save current configuration in a new config file."""

    def __init__(self):
        super().__init__()
        loadUi('..\\gui\\save_config_dlg.ui', self)
        self.setWindowModality(Qt.ApplicationModal)
        self.setWindowIcon(QIcon('..\\img\\icon_16px.ico'))
        self.setFixedSize(self.size())
        self.show()
        self.lineEdit_cfgFileName.setText('')
        self.file_name = None

    def get_file_name(self):
        return self.file_name

    def accept(self):
        # Replace spaces in file name with underscores.
        without_spaces = self.lineEdit_cfgFileName.text().replace(' ', '_')
        self.lineEdit_cfgFileName.setText(without_spaces)
        # Check whether characters in name are permitted.
        # Use may not overwrite "default.ini"
        reg = re.compile('^[a-zA-Z0-9_-]+$')
        if (reg.match(self.lineEdit_cfgFileName.text())
            and self.lineEdit_cfgFileName.text().lower != 'default'):
            self.file_name = self.lineEdit_cfgFileName.text() + '.ini'
            super().accept()
        else:
            QMessageBox.warning(
                self, 'Error',
                'Name contains forbidden characters.',
                QMessageBox.Ok)

#------------------------------------------------------------------------------

class SEMSettingsDlg(QDialog):
    """Let user change SEM beam settings (target EHT, taget beam current).
       Display current working distance and stigmation.
    """
    def __init__(self, sem):
        super().__init__()
        self.sem = sem
        loadUi('..\\gui\\sem_settings_dlg.ui', self)
        self.setWindowModality(Qt.ApplicationModal)
        self.setWindowIcon(QIcon('..\\img\\icon_16px.ico'))
        self.setFixedSize(self.size())
        self.show()
        # Display current target settings:
        self.doubleSpinBox_EHT.setValue(self.sem.get_eht())
        self.spinBox_beamCurrent.setValue(self.sem.get_beam_current())
        # Display current focus/stig:
        self.lineEdit_currentFocus.setText(
            '{0:.6f}'.format(sem.get_wd() * 1000))
        self.lineEdit_currentStigX.setText('{0:.6f}'.format(sem.get_stig_x()))
        self.lineEdit_currentStigY.setText('{0:.6f}'.format(sem.get_stig_y()))

    def accept(self):
        self.sem.set_eht(self.doubleSpinBox_EHT.value())
        self.sem.set_beam_current(self.spinBox_beamCurrent.value())
        super().accept()

#------------------------------------------------------------------------------

class MicrotomeSettingsDlg(QDialog):
    """Adjust stage motor limits and wait interval after stage moves."""

    def __init__(self, microtome, sem, microtome_active=True):
        super().__init__()
        self.microtome = microtome
        self.sem = sem
        self.microtom_active = microtome_active
        loadUi('..\\gui\\microtome_settings_dlg.ui', self)
        self.setWindowModality(Qt.ApplicationModal)
        self.setWindowIcon(QIcon('..\\img\\icon_16px.ico'))
        self.setFixedSize(self.size())
        self.show()
        # If microtome not active, change selection label:
        if microtome_active:
            self.label_selectedStage.setText('Microtome stage active.')
            # Display settings that can only be changed in DM:
            self.lineEdit_knifeCutSpeed.setText(
                str(self.microtome.get_knife_cut_speed()))
            self.lineEdit_knifeRetractSpeed.setText(
                str(self.microtome.get_knife_retract_speed()))
            self.checkBox_useOscillation.setChecked(
                self.microtome.is_oscillation_enabled())
            # Settings changeable in GUI:
            self.doubleSpinBox_waitInterval.setValue(
                self.microtome.get_stage_move_wait_interval())
            current_motor_limits = self.microtome.get_motor_limits()
            current_calibration = self.microtome.get_stage_calibration()
            speed_x, speed_y = self.microtome.get_motor_speeds()
        else:
            self.label_selectedStage.setText('SEM stage active.')
            # Display stage limits. Not editable for SEM.
            self.spinBox_stageMaxX.setMaximum(200000)
            self.spinBox_stageMaxY.setMaximum(200000)
            self.spinBox_stageMinX.setMaximum(0)
            self.spinBox_stageMinY.setMaximum(0)
            self.spinBox_stageMinX.setEnabled(False)
            self.spinBox_stageMaxX.setEnabled(False)
            self.spinBox_stageMinY.setEnabled(False)
            self.spinBox_stageMaxY.setEnabled(False)
            current_motor_limits = self.sem.get_motor_limits()
            current_calibration = self.sem.get_stage_calibration()
            speed_x, speed_y = self.sem.get_motor_speeds()
            self.doubleSpinBox_waitInterval.setValue(
                self.sem.get_stage_move_wait_interval())
        # Show current calibration:
        self.spinBox_stageMinX.setValue(current_motor_limits[0])
        self.spinBox_stageMaxX.setValue(current_motor_limits[1])
        self.spinBox_stageMinY.setValue(current_motor_limits[2])
        self.spinBox_stageMaxY.setValue(current_motor_limits[3])
        # Other settings that can be changed in SBEMimage,
        # but in a different dialog (CalibrationDgl):
        self.lineEdit_scaleFactorX.setText(str(current_calibration[0]))
        self.lineEdit_scaleFactorY.setText(str(current_calibration[1]))
        self.lineEdit_rotationX.setText(str(current_calibration[2]))
        self.lineEdit_rotationY.setText(str(current_calibration[3]))
        # Motor speeds:
        self.lineEdit_speedX.setText(str(speed_x))
        self.lineEdit_speedY.setText(str(speed_y))

    def accept(self):
        if self.microtom_active:
            self.microtome.set_stage_move_wait_interval(
                self.doubleSpinBox_waitInterval.value())
            self.microtome.set_motor_limits([
                self.spinBox_stageMinX.value(), self.spinBox_stageMaxX.value(),
                self.spinBox_stageMinY.value(), self.spinBox_stageMaxY.value()])
        else:
            self.sem.set_stage_move_wait_interval(
                self.doubleSpinBox_waitInterval.value())
        super().accept()

#------------------------------------------------------------------------------

class CalibrationDlg(QDialog):
    """Calibrate the stage (rotation and scaling) and the motor speeds."""

    def __init__(self, config, stage, sem):
        super().__init__()
        self.base_dir = config['acq']['base_dir']
        self.stage = stage
        self.sem = sem
        self.current_eht = self.sem.get_eht()
        self.x_shift_vector = [0, 0]
        self.y_shift_vector = [0, 0]
        self.finish_trigger = Trigger()
        self.finish_trigger.s.connect(self.process_results)
        self.update_calc_trigger = Trigger()
        self.update_calc_trigger.s.connect(self.update_log)
        self.calc_exception = None
        self.busy = False
        loadUi('..\\gui\\calibration_dlg.ui', self)

        self.setWindowModality(Qt.ApplicationModal)
        self.setWindowIcon(QIcon('..\\img\\icon_16px.ico'))
        self.setFixedSize(self.size())
        self.show()
        self.arrow_symbol1.setPixmap(QPixmap('..\\img\\arrow.png'))
        self.arrow_symbol2.setPixmap(QPixmap('..\\img\\arrow.png'))
        self.lineEdit_EHT.setText('{0:.2f}'.format(self.current_eht))
        params = self.stage.get_stage_calibration()
        self.doubleSpinBox_stageScaleFactorX.setValue(params[0])
        self.doubleSpinBox_stageScaleFactorY.setValue(params[1])
        self.doubleSpinBox_stageRotationX.setValue(params[2])
        self.doubleSpinBox_stageRotationY.setValue(params[3])
        speed_x, speed_y = self.stage.get_motor_speeds()
        self.doubleSpinBox_motorSpeedX.setValue(speed_x)
        self.doubleSpinBox_motorSpeedY.setValue(speed_y)
        self.pushButton_startImageAcq.clicked.connect(
            self.start_calibration_procedure)
        if config['sys']['simulation_mode'] == 'True':
            self.pushButton_startImageAcq.setEnabled(False)

        self.pushButton_calcStage.clicked.connect(
            self.calculate_stage_parameters_from_user_input)
        self.pushButton_calcMotor.clicked.connect(
            self.calculate_motor_parameters)

    def calculate_motor_parameters(self):
        """Calculate the motor speeds from the duration measurements provided
           by the user and let user confirm the new speeds."""
        duration_x = self.doubleSpinBox_durationX.value()
        duration_y = self.doubleSpinBox_durationY.value()
        motor_speed_x = 1000 / duration_x
        motor_speed_y = 1000 / duration_y
        user_choice = QMessageBox.information(
            self, 'Calculated parameters',
            'Results:\nMotor speed X: ' + '{0:.2f}'.format(motor_speed_x)
            + ';\nMotor speed Y: ' + '{0:.2f}'.format(motor_speed_y)
            + '\n\nDo you want to use these values?',
            QMessageBox.Ok | QMessageBox.Cancel)
        if user_choice == QMessageBox.Ok:
            self.doubleSpinBox_motorSpeedX.setValue(motor_speed_x)
            self.doubleSpinBox_motorSpeedY.setValue(motor_speed_y)

    def start_calibration_procedure(self):
        """Acquire three images to be used for the stage calibration"""
        # TODO: error handling!
        reply = QMessageBox.information(
            self, 'Start calibration procedure',
            'Three images will be acquired and saved in the base '
            'directory: start.tif, shift_x.tif, shift_y.tif. '
            'Structure must be visible in the images, and the beam must be '
            'focused.\nThe current stage position will be used as the starting '
            'position. The recommended starting position is the centre of the '
            'stage (0, 0). Angles and scale factors will be computed from the '
            'shifts between the acquired test images.',
            QMessageBox.Ok | QMessageBox.Cancel)
        if reply == QMessageBox.Ok:
            # Show update in text field:
            self.busy = True
            self.plainTextEdit_calibLog.setPlainText('Acquiring images...')
            self.pushButton_startImageAcq.setText('Busy')
            self.pushButton_startImageAcq.setEnabled(False)
            self.pushButton_calcStage.setEnabled(False)
            thread = threading.Thread(target=self.stage_calibration_acq_thread)
            thread.start()

    def stage_calibration_acq_thread(self):
        """Acquisition thread for three images used for the stage calibration.
           Frame settings are fixed for now. Currently no error handling.
           XY shifts are computed from images.
        """
        shift = self.spinBox_shift.value()
        pixel_size = self.spinBox_pixelsize.value()
        # Use frame size 4 if available, otherwise 3:
        if len(self.sem.STORE_RES) > 4:
            # Merlin
            self.sem.apply_frame_settings(4, pixel_size, 0.8)
        else:
            # Sigma
            self.sem.apply_frame_settings(3, pixel_size, 0.8)

        start_x, start_y = self.stage.get_xy()
        # First image:
        self.sem.acquire_frame(self.base_dir + '\\start.tif')
        # X shift:
        self.stage.move_to_xy((start_x + shift, start_y))
        # Second image:
        self.sem.acquire_frame(self.base_dir + '\\shift_x.tif')
        # Y shift:
        self.stage.move_to_xy((start_x, start_y + shift))
        # Third image:
        self.sem.acquire_frame(self.base_dir + '\\shift_y.tif')
        # Back to initial position:
        self.stage.move_to_xy((start_x, start_y))
        # Show in log that calculations begin:
        self.update_calc_trigger.s.emit()
        # Load images and calculate shifts:
        start_img = imread(self.base_dir + '\\start.tif', as_grey=True)
        shift_x_img = imread(self.base_dir + '\\shift_x.tif', as_grey=True)
        shift_y_img = imread(self.base_dir + '\\shift_y.tif', as_grey=True)
        #         Shift vector (in pixels) required to register ``target_image`` with
        #         ``src_image``.  Axis ordering is consistent with numpy (e.g. Z, Y, X)
        self.calc_exception = None
        try:
            # [::-1] -> obey (x, y) order in GUI
            # x_shift_xyz = register_translation(start_img, shift_x_img)[0][::-1]
            # y_shift_xyz = register_translation(start_img, shift_y_img)[0][::-1]
            x_shift_alt = translation(start_img, shift_x_img, filter_pcorr=3)["tvec"][::-1]
            y_shift_alt = translation(start_img, shift_y_img, filter_pcorr=3)["tvec"][::-1]
            # print(x_shift_xyz, x_shift_alt, y_shift_xyz, y_shift_alt)
            self.x_shift_vector = [x_shift_alt[0], x_shift_alt[1]]
            self.y_shift_vector = [y_shift_alt[0], y_shift_alt[1]]
        except Exception as e:
            self.calc_exception = e
        self.finish_trigger.s.emit()

    def update_log(self):
        self.plainTextEdit_calibLog.appendPlainText('Now computing pixel shifts...')

    def process_results(self):
        self.pushButton_startImageAcq.setText('Start')
        self.pushButton_startImageAcq.setEnabled(True)
        self.pushButton_calcStage.setEnabled(True)
        if self.calc_exception is None:
            # Show the vectors in the textbox and the spinboxes:
            self.plainTextEdit_calibLog.setPlainText(
                'Shift_X: [{0:.1f}, {1:.1f}], '
                'Shift_Y: [{2:.1f}, {3:.1f}]'.format(
                *self.x_shift_vector, *self.y_shift_vector))
            # Absolute values for the GUI
            self.spinBox_x2x.setValue(abs(self.x_shift_vector[0]))
            self.spinBox_x2y.setValue(abs(self.x_shift_vector[1]))
            self.spinBox_y2x.setValue(abs(self.y_shift_vector[0]))
            self.spinBox_y2y.setValue(abs(self.y_shift_vector[1]))
            # Now calculate parameters:
            self.calculate_stage_parameters()
        else:
            QMessageBox.warning(
                self, 'Error',
                'An exception occured while computing the translations: '
                + str(self.calc_exception),
                QMessageBox.Ok)
            self.busy = False

    def calculate_stage_parameters(self):
        shift = self.spinBox_shift.value()
        pixel_size = self.spinBox_pixelsize.value()
        # Use absolute values for now, TODO: revisit for the Sigma stage
        delta_xx, delta_xy = (
            abs(self.x_shift_vector[0]), abs(self.x_shift_vector[1]))
        delta_yx, delta_yy = (
            abs(self.y_shift_vector[0]), abs(self.y_shift_vector[1]))

        # Rotation angles:
        rot_x = atan(delta_xy/delta_xx)
        rot_y = atan(delta_yx/delta_yy)
        # Scale factors:
        scale_x = shift / (sqrt(delta_xx**2 + delta_xy**2) * pixel_size / 1000)
        scale_y = shift / (sqrt(delta_yx**2 + delta_yy**2) * pixel_size / 1000)

        # alternative calc
        # x_abs = np.linalg.norm([self.x_shift_vector[0], self.x_shift_vector[1]])
        # y_abs = np.linalg.norm([self.y_shift_vector[0], self.y_shift_vector[1]])
        # rot_x_alt = np.arccos(shift * self.x_shift_vector[0] / (shift * x_abs))
        # rot_y_alt = np.arccos(shift * self.y_shift_vector[1] / (shift * y_abs))
        # GUI cannot handle negative values
        # if rot_x < 0:
        #    rot_x += 2 * 3.141592
        # if rot_y < 0:
        #    rot_y += 2 * 3.141592
        # Scale factors:
        # scale_x_alt = shift / (x_abs * pixel_size / 1000)
        # scale_y_alt = shift / (y_abs * pixel_size / 1000)

        self.busy = False
        user_choice = QMessageBox.information(
            self, 'Calculated parameters',
            'Results:\nRotation X: ' + '{0:.5f}'.format(rot_x)
            + ';\nRotation Y: ' + '{0:.5f}'.format(rot_y)
            + '\nScale factor X: ' + '{0:.5f}'.format(scale_x)
            + ';\nScale factor Y: ' + '{0:.5f}'.format(scale_y)
            + '\n\nDo you want to use these values?',
            QMessageBox.Ok | QMessageBox.Cancel)
        if user_choice == QMessageBox.Ok:
            self.doubleSpinBox_stageScaleFactorX.setValue(scale_x)
            self.doubleSpinBox_stageScaleFactorY.setValue(scale_y)
            self.doubleSpinBox_stageRotationX.setValue(rot_x)
            self.doubleSpinBox_stageRotationY.setValue(rot_y)

    def calculate_stage_parameters_from_user_input(self):
        """Calculate the rotation angles and scale factors from the user input.
           The user provides the pixel position of any object that can be
           identified in all three acquired test images. From this, the program
           calculates the difference the object was shifted in pixels, and the
           angle with respect to the x or y axis.
        """
        # Pixel positions:
        x1x = self.spinBox_x1x.value()
        x1y = self.spinBox_x1y.value()
        x2x = self.spinBox_x2x.value()
        x2y = self.spinBox_x2y.value()
        y1x = self.spinBox_y1x.value()
        y1y = self.spinBox_y1y.value()
        y2x = self.spinBox_y2x.value()
        y2y = self.spinBox_y2y.value()

        # Distances in pixels
        delta_xx = abs(x1x - x2x)
        delta_xy = abs(x1y - x2y)
        delta_yx = abs(y1x - y2x)
        delta_yy = abs(y1y - y2y)
        if delta_xx == 0 or delta_yy == 0:
            QMessageBox.warning(
                self, 'Error computing stage calibration',
                'Please check your input values.',
                QMessageBox.Ok)
        else:
            self.plainTextEdit_calibLog.setPlainText(
                'Using pixel shifts specified on the right side as input...')
            self.x_shift_vector = [delta_xx, delta_xy]
            self.y_shift_vector = [delta_yx, delta_yy]
            self.calculate_stage_parameters()

    def accept(self):
        if not self.busy:
            stage_params = [
                self.doubleSpinBox_stageScaleFactorX.value(),
                self.doubleSpinBox_stageScaleFactorY.value(),
                self.doubleSpinBox_stageRotationX.value(),
                self.doubleSpinBox_stageRotationY.value()]
            self.stage.set_stage_calibration(self.current_eht, stage_params)

            success = self.stage.set_motor_speeds(
                self.doubleSpinBox_motorSpeedX.value(),
                self.doubleSpinBox_motorSpeedY.value())

            if not success:
                QMessageBox.warning(
                    self, 'Error updating motor speeds',
                    'Motor calibration could not be updated in DM script.',
                    QMessageBox.Ok)
            super().accept()

    def reject(self):
        if not self.busy:
            super().reject()

    def closeEvent(self, event):
        if not self.busy:
            event.accept()
        else:
            event.ignore()

#------------------------------------------------------------------------------

class MagCalibrationDlg(QDialog):
    """Calibrate the relationship between magnification and pixel size."""

    def __init__(self, sem, ovm):
        super().__init__()
        self.sem = sem
        self.ovm = ovm
        loadUi('..\\gui\\mag_calibration_dlg.ui', self)
        self.setWindowModality(Qt.ApplicationModal)
        self.setWindowIcon(QIcon('..\\img\\icon_16px.ico'))
        self.setFixedSize(self.size())
        self.show()
        self.spinBox_calibrationFactor.setValue(
            self.sem.get_mag_px_size_factor())
        self.comboBox_frameWidth.addItems(['2048', '4096'])
        self.comboBox_frameWidth.setCurrentIndex(1)
        self.pushButton_calculate.clicked.connect(
            self.calculate_calibration_factor)

    def calculate_calibration_factor(self):
        """Calculate the mag calibration factor from the frame width, the
        magnification and the pixel size.
        """
        frame_width = int(str(self.comboBox_frameWidth.currentText()))
        pixel_size = self.doubleSpinBox_pixelSize.value()
        mag = self.spinBox_mag.value()
        new_factor = mag * frame_width * pixel_size
        user_choice = QMessageBox.information(
            self, 'Calculated calibration factor',
            'Result:\nNew magnification calibration factor: %d '
            '\n\nDo you want to use this value?' % new_factor,
            QMessageBox.Ok | QMessageBox.Cancel)
        if user_choice == QMessageBox.Ok:
            self.spinBox_calibrationFactor.setValue(new_factor)

    def accept(self):
        self.sem.set_mag_px_size_factor(
            self.spinBox_calibrationFactor.value())
        # Update the magnifications of all OVs:
        self.ovm.calculate_ov_mag_from_pixel_size()
        super().accept()

#------------------------------------------------------------------------------

class CutDurationDlg(QDialog):

    def __init__(self, microtome):
        super().__init__()
        self.microtome = microtome
        loadUi('..\\gui\\cut_duration_dlg.ui', self)
        self.setWindowModality(Qt.ApplicationModal)
        self.setWindowIcon(QIcon('..\\img\\icon_16px.ico'))
        self.setFixedSize(self.size())
        self.show()
        self.doubleSpinBox_cutDuration.setValue(
            self.microtome.get_full_cut_duration())

    def accept(self):
        self.microtome.set_full_cut_duration(
            self.doubleSpinBox_cutDuration.value())
        super().accept()

#------------------------------------------------------------------------------

class OVSettingsDlg(QDialog):
    """Let the user change all settings for each overview image."""

    def __init__(self, ovm, sem, current_ov,
                 main_window_queue, main_window_trigger):
        super().__init__()
        self.ovm = ovm
        self.sem = sem
        self.current_ov = current_ov
        self.main_window_queue = main_window_queue
        self.main_window_trigger = main_window_trigger
        loadUi('..\\gui\\overview_settings_dlg.ui', self)
        self.setWindowModality(Qt.ApplicationModal)
        self.setWindowIcon(QIcon('..\\img\\icon_16px.ico'))
        self.setFixedSize(self.size())
        self.show()
        # Set up OV selector:
        self.comboBox_OVSelector.addItems(self.ovm.get_ov_str_list())
        self.comboBox_OVSelector.setCurrentIndex(self.current_ov)
        self.comboBox_OVSelector.currentIndexChanged.connect(self.change_ov)
        # Set up other comboboxes:
        store_res_list = [
            '%d × %d' % (res[0], res[1]) for res in self.sem.STORE_RES]
        self.comboBox_frameSize.addItems(store_res_list)
        self.comboBox_frameSize.currentIndexChanged.connect(
            self.update_pixel_size)
        self.comboBox_dwellTime.addItems(map(str, self.sem.DWELL_TIME))
        # Update pixel size when mag changed:
        self.spinBox_magnification.valueChanged.connect(self.update_pixel_size)
        # Add and delete button:
        self.pushButton_save.clicked.connect(self.save_current_settings)
        self.pushButton_addOV.clicked.connect(self.add_ov)
        self.pushButton_deleteOV.clicked.connect(self.delete_ov)
        self.update_buttons()
        self.show_current_settings()
        self.show_frame_size()

    def show_current_settings(self):
        self.comboBox_frameSize.setCurrentIndex(
            self.ovm.get_ov_size_selector(self.current_ov))
        self.spinBox_magnification.setValue(
            self.ovm.get_ov_magnification(self.current_ov))
        self.doubleSpinBox_pixelSize.setValue(
            self.ovm.get_ov_pixel_size(self.current_ov))
        self.comboBox_dwellTime.setCurrentIndex(
            self.ovm.get_ov_dwell_time_selector(self.current_ov))
        self.spinBox_acqInterval.setValue(
            self.ovm.get_ov_acq_interval(self.current_ov))
        self.spinBox_acqIntervalOffset.setValue(
            self.ovm.get_ov_acq_interval_offset(self.current_ov))

    def update_pixel_size(self):
        """Calculate pixel size from current magnification and display it."""
        pixel_size = (
            self.sem.MAG_PX_SIZE_FACTOR
            / (self.sem.STORE_RES[self.comboBox_frameSize.currentIndex()][0]
            * self.spinBox_magnification.value()))
        self.doubleSpinBox_pixelSize.setValue(pixel_size)

    def show_frame_size(self):
        """Calculate and show frame size depending on user selection."""
        frame_size_selector = self.ovm.get_ov_size_selector(self.current_ov)
        pixel_size = self.ovm.get_ov_pixel_size(self.current_ov)
        width = self.sem.STORE_RES[frame_size_selector][0] * pixel_size / 1000
        height = self.sem.STORE_RES[frame_size_selector][1] * pixel_size / 1000
        self.label_frameSize.setText('{0:.1f} × '.format(width)
                                    + '{0:.1f}'.format(height))

    def change_ov(self):
        self.current_ov = self.comboBox_OVSelector.currentIndex()
        self.update_buttons()
        self.show_current_settings()

    def update_buttons(self):
        """Update labels on buttons and disable/enable delete button
           depending on which OV is selected. OV 0 cannot be deleted.
           Only the last OV can be deleted. Reason: preserve identities of
           overviews during stack acq.
        """
        if self.current_ov == 0:
            self.pushButton_deleteOV.setEnabled(False)
        else:
            self.pushButton_deleteOV.setEnabled(
                self.current_ov == self.ovm.get_number_ov() - 1)
        # Show current OV number on delete and save buttons
        self.pushButton_save.setText(
            'Save settings for OV %d' % self.current_ov)
        self.pushButton_deleteOV.setText('Delete OV %d' % self.current_ov)

    def save_current_settings(self):
        self.prev_frame_size = self.ovm.get_ov_size_selector(self.current_ov)
        self.ovm.set_ov_size_selector(self.current_ov,
            self.comboBox_frameSize.currentIndex())
        self.ovm.set_ov_magnification(self.current_ov,
            self.spinBox_magnification.value())
        self.ovm.set_ov_dwell_time_selector(self.current_ov,
            self.comboBox_dwellTime.currentIndex())
        self.ovm.set_ov_acq_interval(self.current_ov,
            self.spinBox_acqInterval.value())
        self.ovm.set_ov_acq_interval_offset(self.current_ov,
            self.spinBox_acqIntervalOffset.value())
        if self.comboBox_frameSize.currentIndex() != self.prev_frame_size:
            # Delete current preview image:
            self.ovm.update_ov_file_list(self.current_ov, '')
        self.main_window_queue.put('OV SETTINGS CHANGED')
        self.main_window_trigger.s.emit()

    def add_ov(self):
        self.ovm.add_new_ov()
        self.current_ov = self.ovm.get_number_ov() - 1
        # Update OV selector:
        self.comboBox_OVSelector.blockSignals(True)
        self.comboBox_OVSelector.clear()
        self.comboBox_OVSelector.addItems(self.ovm.get_ov_str_list())
        self.comboBox_OVSelector.setCurrentIndex(self.current_ov)
        self.comboBox_OVSelector.blockSignals(False)
        self.update_buttons()
        self.show_current_settings()
        self.show_frame_size()
        self.main_window_queue.put('OV SETTINGS CHANGED')
        self.main_window_trigger.s.emit()

    def delete_ov(self):
        self.ovm.delete_ov()
        self.current_ov = self.ovm.get_number_ov() - 1
        # Update OV selector:
        self.comboBox_OVSelector.blockSignals(True)
        self.comboBox_OVSelector.clear()
        self.comboBox_OVSelector.addItems(self.ovm.get_ov_str_list())
        self.comboBox_OVSelector.setCurrentIndex(self.current_ov)
        self.comboBox_OVSelector.blockSignals(False)
        self.update_buttons()
        self.show_current_settings()
        self.show_frame_size()
        self.main_window_queue.put('OV SETTINGS CHANGED')
        self.main_window_trigger.s.emit()

#------------------------------------------------------------------------------

class ImportImageDlg(QDialog):
    """Import an image into the viewport."""

    def __init__(self, ovm, cs, target_dir):
        self.ovm = ovm
        self.cs = cs
        self.target_dir = target_dir
        super().__init__()
        loadUi('..\\gui\\import_image_dlg.ui', self)
        self.setWindowModality(Qt.ApplicationModal)
        self.setWindowIcon(QIcon('..\\img\\icon_16px.ico'))
        self.setFixedSize(self.size())
        self.show()
        self.pushButton_selectFile.clicked.connect(self.select_file)
        self.pushButton_selectFile.setIcon(QIcon('..\\img\\selectdir.png'))
        self.pushButton_selectFile.setIconSize(QSize(16, 16))

    def select_file(self):
        # Let user select image to be imported:
        start_path = 'C:\\'
        selected_file = str(QFileDialog.getOpenFileName(
                self, 'Select image',
                start_path,
                'Images (*.tif *.png *.bmp *.jpg)'
                )[0])
        if len(selected_file) > 0:
            # Replace forward slashes with backward slashes:
            selected_file = selected_file.replace('/', '\\')
            self.lineEdit_fileName.setText(selected_file)
            self.lineEdit_name.setText(
                os.path.splitext(os.path.basename(selected_file))[0])

    def accept(self):
        selection_success = True
        selected_path = self.lineEdit_fileName.text()
        selected_filename = os.path.basename(selected_path)
        timestamp = str(datetime.datetime.now())
        # Remove some characters from timestap to get valid file name:
        timestamp = timestamp[:19].translate({ord(c): None for c in ' :-.'})
        target_path = (self.target_dir + '\\'
                       + os.path.splitext(selected_filename)[0]
                       + '_' + timestamp + '.png')
        if os.path.isfile(selected_path):
            # Copy file to data folder as png:
            try:
                imported_img = Image.open(selected_path)
                imported_img.save(target_path)
            except:
                QMessageBox.warning(
                    self, 'Error',
                    'Could not load image file.',
                     QMessageBox.Ok)
                selection_success = False

            if selection_success:
                new_img_number = self.ovm.get_number_imported()
                self.ovm.add_imported_img()
                self.cs.set_imported_img_centre_s(
                    new_img_number,
                    [self.doubleSpinBox_posX.value(),
                     self.doubleSpinBox_posY.value()])
                self.ovm.set_imported_img_rotation(
                    new_img_number, self.spinBox_rotation.value())
                self.ovm.set_imported_img_file(
                    new_img_number, target_path)
                self.ovm.set_imported_img_name(new_img_number,
                                               self.lineEdit_name.text())
                width, height = imported_img.size
                self.ovm.set_imported_img_size_px_py(
                    new_img_number, width, height)
                self.ovm.set_imported_img_pixel_size(
                    new_img_number, self.doubleSpinBox_pixelSize.value())
                self.ovm.set_imported_img_transparency(
                    new_img_number, self.spinBox_transparency.value())
        else:
            QMessageBox.warning(self, 'Error',
                                'Specified file not found.',
                                QMessageBox.Ok)
            selection_success = False

        if selection_success:
            super().accept()

#------------------------------------------------------------------------------

class AdjustImageDlg(QDialog):
    """Adjust an imported image (size, rotation, transparency)"""

    def __init__(self, ovm, cs, selected_img,
                 main_window_queue, main_window_trigger):
        self.ovm = ovm
        self.cs = cs
        self.main_window_queue = main_window_queue
        self.main_window_trigger = main_window_trigger
        self.selected_img = selected_img
        super().__init__()
        loadUi('..\\gui\\adjust_imported_image_dlg.ui', self)
        self.setWindowModality(Qt.ApplicationModal)
        self.setWindowIcon(QIcon('..\\img\\icon_16px.ico'))
        self.setFixedSize(self.size())
        self.show()
        self.lineEdit_selectedImage.setText(
            self.ovm.get_imported_img_name(self.selected_img))
        pos_x, pos_y = self.cs.get_imported_img_centre_s(self.selected_img)
        self.doubleSpinBox_posX.setValue(pos_x)
        self.doubleSpinBox_posY.setValue(pos_y)
        self.doubleSpinBox_pixelSize.setValue(
            self.ovm.get_imported_img_pixel_size(self.selected_img))
        self.spinBox_rotation.setValue(
            self.ovm.get_imported_img_rotation(self.selected_img))
        self.spinBox_transparency.setValue(
            self.ovm.get_imported_img_transparency(self.selected_img))
        # Use "Apply" button to show changes in viewport
        apply_button = self.buttonBox.button(QDialogButtonBox.Apply)
        cancel_button = self.buttonBox.button(QDialogButtonBox.Cancel)
        cancel_button.setAutoDefault(False)
        cancel_button.setDefault(False)
        apply_button.setDefault(True)
        apply_button.setAutoDefault(True)
        apply_button.clicked.connect(self.apply_changes)

    def apply_changes(self):
        """Apply the current settings and redraw the image in the viewport."""
        self.cs.set_imported_img_centre_s(
            self.selected_img,
            [self.doubleSpinBox_posX.value(),
             self.doubleSpinBox_posY.value()])
        self.ovm.set_imported_img_pixel_size(
            self.selected_img, self.doubleSpinBox_pixelSize.value())
        self.ovm.set_imported_img_rotation(
            self.selected_img, self.spinBox_rotation.value())
        self.ovm.set_imported_img_transparency(
            self.selected_img, self.spinBox_transparency.value())
        # Emit signals to reload and redraw:
        self.main_window_queue.put('RELOAD IMPORTED' + str(self.selected_img))
        self.main_window_trigger.s.emit()

#------------------------------------------------------------------------------

class DeleteImageDlg(QDialog):
    """Delete an imported image from the viewport."""

    def __init__(self, ovm):
        self.ovm = ovm
        super().__init__()
        loadUi('..\\gui\\delete_image_dlg.ui', self)
        self.setWindowModality(Qt.ApplicationModal)
        self.setWindowIcon(QIcon('..\\img\\icon_16px.ico'))
        self.setFixedSize(self.size())
        self.show()
        # Populate the list widget with existing imported images:
        img_list = []
        for i in range(self.ovm.get_number_imported()):
            img_list.append(str(i) + ' - ' + self.ovm.get_imported_img_name(i))
        self.listWidget_imagelist.addItems(img_list)

    def accept(self):
        selected_img = self.listWidget_imagelist.currentRow()
        if selected_img is not None:
            self.ovm.delete_imported_img(selected_img)
        super().accept()

#------------------------------------------------------------------------------

class GridSettingsDlg(QDialog):
    """Let the user change all settings for each grid."""

    def __init__(self, grid_manager, sem, selected_grid,
                 config, main_window_queue, main_window_trigger):
        super().__init__()
        self.gm = grid_manager
        self.sem = sem
        self.current_grid = selected_grid
        self.cfg = config
        self.main_window_queue = main_window_queue
        self.main_window_trigger = main_window_trigger
        loadUi('..\\gui\\grid_settings_dlg.ui', self)
        self.setWindowModality(Qt.ApplicationModal)
        self.setWindowIcon(QIcon('..\\img\\icon_16px.ico'))
        self.setFixedSize(self.size())
        self.show()
        # Set up grid selector:
        self.comboBox_gridSelector.addItems(self.gm.get_grid_str_list())
        self.comboBox_gridSelector.setCurrentIndex(self.current_grid)
        self.comboBox_gridSelector.currentIndexChanged.connect(
            self.change_grid)
        # Set up colour selector:
        for i in range(len(utils.COLOUR_SELECTOR)):
            rgb = utils.COLOUR_SELECTOR[i]
            colour_icon = QPixmap(20, 10)
            colour_icon.fill(QColor(rgb[0], rgb[1], rgb[2]))
            self.comboBox_colourSelector.addItem(QIcon(colour_icon), '')
        store_res_list = [
            '%d × %d' % (res[0], res[1]) for res in self.sem.STORE_RES]
        self.comboBox_tileSize.addItems(store_res_list)
        self.comboBox_tileSize.currentIndexChanged.connect(
            self.show_tile_size_and_dose)
        self.comboBox_dwellTime.addItems(map(str, self.sem.DWELL_TIME))
        self.comboBox_dwellTime.currentIndexChanged.connect(
            self.show_tile_size_and_dose)
        self.doubleSpinBox_pixelSize.valueChanged.connect(
            self.show_tile_size_and_dose)
        # Adaptive focus tool button:
        self.toolButton_adaptiveFocus.clicked.connect(
            self.open_adaptive_focus_dlg)
        # Reset wd/stig parameters:
        self.pushButton_resetFocusParams.clicked.connect(
            self.reset_wd_stig_params)
        # Save, add and delete button:
        self.pushButton_save.clicked.connect(self.save_current_settings)
        self.pushButton_addGrid.clicked.connect(self.add_grid)
        self.pushButton_deleteGrid.clicked.connect(self.delete_grid)
        self.update_buttons()
        self.show_current_settings()
        self.show_tile_size_and_dose()
        # inactivating add grid in magc_mode (should be done in magc panel instead)
        if self.cfg['sys']['magc_mode'] == 'True':
            self.pushButton_addGrid.setEnabled(False)

    def show_current_settings(self):
        self.comboBox_colourSelector.setCurrentIndex(
            self.gm.get_display_colour_index(self.current_grid))
        # Adaptive focus:
        self.checkBox_adaptiveFocus.setChecked(
            self.gm.is_adaptive_focus_active(self.current_grid))

        self.spinBox_rows.setValue(self.gm.get_number_rows(self.current_grid))
        self.spinBox_cols.setValue(self.gm.get_number_cols(self.current_grid))
        self.spinBox_overlap.setValue(self.gm.get_overlap(self.current_grid))
        self.doubleSpinBox_rotation.setValue(
            self.gm.get_rotation(self.current_grid))
        self.spinBox_shift.setValue(self.gm.get_row_shift(self.current_grid))

        self.doubleSpinBox_pixelSize.setValue(
            self.gm.get_pixel_size(self.current_grid))
        self.comboBox_tileSize.setCurrentIndex(
            self.gm.get_tile_size_selector(self.current_grid))
        self.comboBox_dwellTime.setCurrentIndex(
            self.gm.get_dwell_time_selector(self.current_grid))
        self.spinBox_acqInterval.setValue(
            self.gm.get_acq_interval(self.current_grid))
        self.spinBox_acqIntervalOffset.setValue(
            self.gm.get_acq_interval_offset(self.current_grid))

    def show_tile_size_and_dose(self):
        """Calculate and display the tile size and the dose for the current
           settings. Updated in real-time as user changes dwell time, frame
           resolution and pixel size.
        """
        tile_size_selector = self.comboBox_tileSize.currentIndex()
        pixel_size = self.doubleSpinBox_pixelSize.value()
        width = self.sem.STORE_RES[tile_size_selector][0] * pixel_size / 1000
        height = self.sem.STORE_RES[tile_size_selector][1] * pixel_size / 1000
        self.label_tileSize.setText('{0:.1f} × '.format(width)
                                    + '{0:.1f}'.format(height))
        current = self.sem.get_beam_current()
        dwell_time = float(self.comboBox_dwellTime.currentText())
        pixel_size = self.doubleSpinBox_pixelSize.value()
        # Show electron dose in electrons per square nanometre.
        self.label_dose.setText('{0:.1f}'.format(
            utils.calculate_electron_dose(current, dwell_time, pixel_size)))

    def change_grid(self):
        self.current_grid = self.comboBox_gridSelector.currentIndex()
        self.update_buttons()
        self.show_current_settings()
        self.show_tile_size_and_dose()

    def update_buttons(self):
        """Update labels on buttons and disable/enable delete button
           depending on which grid is selected. Grid 0 cannot be deleted.
           Only the last grid can be deleted. Reason: preserve identities of
           grids and tiles within grids.
        """
        if self.current_grid == 0:
            self.pushButton_deleteGrid.setEnabled(False)
        else:
            self.pushButton_deleteGrid.setEnabled(
                self.current_grid == self.gm.get_number_grids() - 1)
        self.pushButton_save.setText(
            'Save settings for grid %d' % self.current_grid)
        self.pushButton_deleteGrid.setText('Delete grid %d' % self.current_grid)

    def add_grid(self):
        self.gm.add_new_grid()
        self.current_grid = self.gm.get_number_grids() - 1
        # Update grid selector:
        self.comboBox_gridSelector.blockSignals(True)
        self.comboBox_gridSelector.clear()
        self.comboBox_gridSelector.addItems(self.gm.get_grid_str_list())
        self.comboBox_gridSelector.setCurrentIndex(self.current_grid)
        self.comboBox_gridSelector.blockSignals(False)
        self.update_buttons()
        self.show_current_settings()
        self.show_tile_size_and_dose()
        self.main_window_queue.put('GRID SETTINGS CHANGED')
        self.main_window_trigger.s.emit()

    def delete_grid(self):
        user_reply = QMessageBox.question(
                        self, 'Delete grid',
                        'This will delete grid %d.\n\n'
                        'Do you wish to proceed?' % self.current_grid,
                        QMessageBox.Ok | QMessageBox.Cancel)
        if user_reply == QMessageBox.Ok:
            self.gm.delete_grid()
            self.current_grid = self.gm.get_number_grids() - 1
            # Update grid selector:
            self.comboBox_gridSelector.blockSignals(True)
            self.comboBox_gridSelector.clear()
            self.comboBox_gridSelector.addItems(self.gm.get_grid_str_list())
            self.comboBox_gridSelector.setCurrentIndex(self.current_grid)
            self.comboBox_gridSelector.blockSignals(False)
            self.update_buttons()
            self.show_current_settings()
            self.show_tile_size_and_dose()
            self.main_window_queue.put('GRID SETTINGS CHANGED')
            self.main_window_trigger.s.emit()

    def reset_wd_stig_params(self):
        user_reply = QMessageBox.question(
            self, 'Reset focus/astigmatism parameters',
            f'This will reset the focus and astigmatism parameters for '
            f'all tiles in grid {self.current_grid}.\n'
            f'Proceed?',
            QMessageBox.Ok | QMessageBox.Cancel)
        if user_reply == QMessageBox.Ok:
            self.gm.initialize_wd_stig_map(self.current_grid)
            self.main_window_queue.put('GRID SETTINGS CHANGED')
            self.main_window_trigger.s.emit()

    def save_current_settings(self):
        if self.cfg['sys']['magc_mode'] == 'True':
            grid_center = self.gm.get_grid_center_s(self.current_grid)
            
        error_msg = ''
        self.gm.set_grid_size(self.current_grid,
                              (self.spinBox_rows.value(),
                              self.spinBox_cols.value()))
        self.gm.set_tile_size_selector(self.current_grid,
                                       self.comboBox_tileSize.currentIndex())
        tile_width_p = self.gm.get_tile_width_p(self.current_grid)
        input_overlap = self.spinBox_overlap.value()
        input_shift = self.spinBox_shift.value()
        if -0.3 * tile_width_p <= input_overlap < 0.3 * tile_width_p:
            self.gm.set_overlap(self.current_grid, input_overlap)
        else:
            error_msg = ('Overlap outside of allowed '
                         'range (-30% .. 30% frame width).')
        self.gm.set_rotation(
            self.current_grid, self.doubleSpinBox_rotation.value())
        if 0 <= input_shift <= tile_width_p:
            self.gm.set_row_shift(self.current_grid, input_shift)
        else:
            error_msg = ('Row shift outside of allowed '
                         'range (0 .. frame width).')
        self.gm.set_display_colour(
            self.current_grid, self.comboBox_colourSelector.currentIndex())
        self.gm.set_adaptive_focus_enabled(self.current_grid,
            self.checkBox_adaptiveFocus.isChecked())
        if self.checkBox_adaptiveFocus.isChecked():
            self.gm.calculate_focus_gradient(self.current_grid)
        # Acquisition parameters:
        self.gm.set_pixel_size(self.current_grid,
            self.doubleSpinBox_pixelSize.value())
        self.gm.set_dwell_time_selector(self.current_grid,
            self.comboBox_dwellTime.currentIndex())
        self.gm.set_acq_interval(
            self.current_grid, self.spinBox_acqInterval.value())
        self.gm.set_acq_interval_offset(
            self.current_grid, self.spinBox_acqIntervalOffset.value())
        # Recalculate grid:
        self.gm.calculate_grid_map(self.current_grid)
        # Update wd/stig map:
        self.gm.initialize_wd_stig_map(self.current_grid)
        if self.cfg['sys']['magc_mode'] == 'True':
            self.gm.set_grid_center_s(self.current_grid, grid_center)            
            self.gm.update_source_ROIs_from_grids()
        if error_msg:
            QMessageBox.warning(self, 'Error', error_msg, QMessageBox.Ok)
        else:
            self.main_window_queue.put('GRID SETTINGS CHANGED')
            self.main_window_trigger.s.emit()
            
    def open_adaptive_focus_dlg(self):
        sub_dialog = AdaptiveFocusSettingsDlg(self.gm, self.current_grid)
        sub_dialog.exec_()

#------------------------------------------------------------------------------

class AdaptiveFocusSettingsDlg(QDialog):
    """Select the tiles to calculate the gradient for the adaptive focus."""

    def __init__(self, gm, current_grid):
        super().__init__()
        self.gm = gm
        self.current_grid = current_grid
        loadUi('..\\gui\\adaptive_focus_settings_dlg.ui', self)
        self.setWindowModality(Qt.ApplicationModal)
        self.setWindowIcon(QIcon('..\\img\\icon_16px.ico'))
        self.setFixedSize(self.size())
        self.show()
        self.lineEdit_currentGrid.setText('Grid ' + str(current_grid))
        self.grid_illustration.setPixmap(QPixmap('..\\img\\grid.png'))
        self.af_tiles = self.gm.get_adaptive_focus_tiles(self.current_grid)
        # Backup variable for currently selected adaptive focus tiles:
        self.prev_af_tiles = self.af_tiles.copy()
        # Set up tile selectors for adaptive focus tiles:
        number_of_tiles = self.gm.get_number_tiles(self.current_grid)
        tile_list_str = ['-']
        for tile in range(number_of_tiles):
            tile_list_str.append(str(tile))
        for i in range(3):
            if self.af_tiles[i] >= number_of_tiles:
                self.af_tiles[i] = -1

        self.comboBox_tileUpperLeft.blockSignals(True)
        self.comboBox_tileUpperLeft.addItems(tile_list_str)
        self.comboBox_tileUpperLeft.setCurrentIndex(self.af_tiles[0] + 1)
        self.comboBox_tileUpperLeft.currentIndexChanged.connect(
            self.update_settings)
        self.comboBox_tileUpperLeft.blockSignals(False)

        self.comboBox_tileUpperRight.blockSignals(True)
        self.comboBox_tileUpperRight.addItems(tile_list_str)
        self.comboBox_tileUpperRight.setCurrentIndex(self.af_tiles[1] + 1)
        self.comboBox_tileUpperRight.currentIndexChanged.connect(
            self.update_settings)
        self.comboBox_tileUpperRight.blockSignals(False)

        self.comboBox_tileLowerLeft.blockSignals(True)
        self.comboBox_tileLowerLeft.addItems(tile_list_str)
        self.comboBox_tileLowerLeft.setCurrentIndex(self.af_tiles[2] + 1)
        self.comboBox_tileLowerLeft.currentIndexChanged.connect(
            self.update_settings)
        self.comboBox_tileLowerLeft.blockSignals(False)

        self.update_settings()

    def update_settings(self):
        """Get selected working distances and calculate origin WD and
           gradient if possible.
        """
        self.af_tiles[0] = self.comboBox_tileUpperLeft.currentIndex() - 1
        self.af_tiles[1] = self.comboBox_tileUpperRight.currentIndex() - 1
        self.af_tiles[2] = self.comboBox_tileLowerLeft.currentIndex() - 1

        if self.af_tiles[0] >= 0:
            self.label_t1.setText('Tile ' + str(self.af_tiles[0]) + ':')
            wd = self.gm.get_tile_wd(self.current_grid, self.af_tiles[0])
            self.doubleSpinBox_t1.setValue(wd * 1000)
        else:
            self.label_t1.setText('Tile (-) :')
            self.doubleSpinBox_t1.setValue(0)
        if self.af_tiles[1] >= 0:
            self.label_t2.setText('Tile ' + str(self.af_tiles[1]) + ':')
            wd = self.gm.get_tile_wd(self.current_grid, self.af_tiles[1])
            self.doubleSpinBox_t2.setValue(wd * 1000)
        else:
            self.label_t2.setText('Tile (-) :')
            self.doubleSpinBox_t2.setValue(0)
        if self.af_tiles[2] >= 0:
            self.label_t3.setText('Tile ' + str(self.af_tiles[2]) + ':')
            wd = self.gm.get_tile_wd(self.current_grid, self.af_tiles[2])
            self.doubleSpinBox_t3.setValue(wd * 1000)
        else:
            self.label_t3.setText('Tile (-) :')
            self.doubleSpinBox_t3.setValue(0)

        self.gm.set_adaptive_focus_tiles(self.current_grid, self.af_tiles)
        # Try to calculate focus map:
        self.af_success = self.gm.calculate_focus_gradient(self.current_grid)
        if self.af_success:
            grad = self.gm.get_adaptive_focus_gradient(self.current_grid)
            wd = self.gm.get_tile_wd(self.current_grid, 0)
            current_status_str = (
                'WD: ' + '{0:.6f}'.format(wd * 1000)
                + ' mm;\n' + chr(8710)
                + 'x: ' + '{0:.6f}'.format(grad[0] * 1000)
                + '; ' + chr(8710) + 'y: ' + '{0:.6f}'.format(grad[1] * 1000))
        else:
            current_status_str = 'Insufficient or incorrect tile selection'

        self.textEdit_originGradients.setText(current_status_str)

    def accept(self):
        if self.af_success:
            super().accept()
        else:
            QMessageBox.warning(
                self, 'Error',
                'Insufficient or incorrect tile selection. Cannot calculate '
                'origin working distance and focus gradient.',
                 QMessageBox.Ok)

    def reject(self):
        # Restore previous selection:
        self.gm.set_adaptive_focus_tiles(self.current_grid, self.prev_af_tiles)
        # Recalculate with previous setting:
        self.gm.calculate_focus_gradient(self.current_grid)
        super().reject()

#------------------------------------------------------------------------------

class AdaptiveFocusSelectionDlg(QDialog):

    def __init__(self, current_af_tiles):
        super().__init__()
        self.selected = None
        loadUi('..\\gui\\adaptive_focus_selection_dlg.ui', self)
        self.setWindowModality(Qt.ApplicationModal)
        self.setWindowIcon(QIcon('..\\img\\icon_16px.ico'))
        self.setFixedSize(self.size())
        self.show()
        self.grid_illustration.setPixmap(QPixmap('..\\img\\grid.png'))
        if current_af_tiles[0] >= 0:
            self.pushButton_pos0.setText(str(current_af_tiles[0]))
        else:
            self.pushButton_pos0.setText('-')
        if current_af_tiles[1] >= 0:
            self.pushButton_pos1.setText(str(current_af_tiles[1]))
        else:
            self.pushButton_pos1.setText('-')
        if current_af_tiles[2] >= 0:
            self.pushButton_pos2.setText(str(current_af_tiles[2]))
        else:
            self.pushButton_pos2.setText('-')
        self.pushButton_pos0.clicked.connect(self.select_pos0)
        self.pushButton_pos1.clicked.connect(self.select_pos1)
        self.pushButton_pos2.clicked.connect(self.select_pos2)

    def select_pos0(self):
        self.selected = 0
        super().accept()

    def select_pos1(self):
        self.selected = 1
        super().accept()

    def select_pos2(self):
        self.selected = 2
        super().accept()

#------------------------------------------------------------------------------

class GridRotationDlg(QDialog):
    """Change the rotation angle of a selected grid."""

<<<<<<< HEAD
    def __init__(self, selected_grid, gm, cfg, main_window_queue, main_window_trigger):
        self.selected_grid = selected_grid
        self.gm = gm
        self.cfg = cfg
=======
    def __init__(self, selected_grid, gm, main_window_queue, main_window_trigger):
        self.selected_grid = selected_grid
        self.gm = gm
>>>>>>> 5c6887da
        self.main_window_queue = main_window_queue
        self.main_window_trigger = main_window_trigger
        self.rotation_in_progress = False
        super().__init__()
        loadUi('..\\gui\\change_grid_rotation_dlg.ui', self)
        self.setWindowModality(Qt.ApplicationModal)
        self.setWindowIcon(QIcon('..\\img\\icon_16px.ico'))
        self.setFixedSize(self.size())
        self.show()
        self.label_description.setText(
            f'Rotation of selected grid {self.selected_grid} in degrees:')

        # Keep current angle and origin to enable undo option
        self.previous_angle = self.gm.get_rotation(selected_grid)
        self.previous_origin = self.gm.get_grid_origin_s(selected_grid)
        # Set initial values:
        self.doubleSpinBox_angle.setValue(self.previous_angle)
        # Slider value 0..719 (twice the angle in degrees) for 0.5 degree steps
        self.horizontalSlider_angle.setValue(
            self.doubleSpinBox_angle.value() * 2)

        self.horizontalSlider_angle.valueChanged.connect(self.update_spinbox)
        self.doubleSpinBox_angle.valueChanged.connect(self.update_slider)

    def keyPressEvent(self, event):
        # Catch KeyPressEvent when user presses Enter (otherwise dialog would exit.)
        if event.key() == Qt.Key_Enter or event.key() == Qt.Key_Return:
            event.accept()

    def update_spinbox(self):
        self.doubleSpinBox_angle.blockSignals(True)
        self.doubleSpinBox_angle.setValue(
            self.horizontalSlider_angle.value() / 2)
        self.doubleSpinBox_angle.blockSignals(False)
        self.update_grid()

    def update_slider(self):
        self.horizontalSlider_angle.blockSignals(True)
        self.horizontalSlider_angle.setValue(
            self.doubleSpinBox_angle.value() * 2)
        self.horizontalSlider_angle.blockSignals(False)
        self.update_grid()

    def update_grid(self):
        """Apply the new rotation angle and redraw the viewport"""
        self.time_of_last_rotation = time()
        if not self.rotation_in_progress:
            # Start thread to ensure viewport is drawn with labels and previews
            # after rotation completed.
            self.rotation_in_progress = True
            update_viewport_with_delay_thread = threading.Thread(
                target=self.update_viewport_with_delay,
                args=())
            update_viewport_with_delay_thread.start()
        if self.radioButton_pivotCentre.isChecked():
            # Get current centre of grid:
            centre_dx, centre_dy = self.gm.get_grid_centre_d(self.selected_grid)
            # Set new angle
            self.gm.set_rotation(
                self.selected_grid, self.doubleSpinBox_angle.value())
            self.gm.rotate_around_grid_centre(
                self.selected_grid, centre_dx, centre_dy)
        else:
            self.gm.set_rotation(
                self.selected_grid, self.doubleSpinBox_angle.value())
            self.gm.calculate_grid_map(self.selected_grid)

        # Emit signal to redraw:
        self.main_window_queue.put('DRAW MV NO LABELS')
        self.main_window_trigger.s.emit()

    def draw_with_labels(self):
        self.main_window_queue.put('DRAW MV')
        self.main_window_trigger.s.emit()

    def update_viewport_with_delay(self):
        """Redraw the viewport without suppressing labels/previews after at
        least 0.3 seconds have passed since last update of the rotation angle."""
        finish_trigger = Trigger()
        finish_trigger.s.connect(self.draw_with_labels)
        current_time = self.time_of_last_rotation
        while (current_time - self.time_of_last_rotation < 0.3):
            sleep(0.1)
            current_time += 0.1
        self.rotation_in_progress = False
        finish_trigger.s.emit()

    def reject(self):
        # Revert to previous angle and origin:
        self.gm.set_rotation(self.selected_grid, self.previous_angle)
        self.gm.set_grid_origin_s(self.selected_grid, self.previous_origin)
        self.main_window_queue.put('DRAW MV')
        self.main_window_trigger.s.emit()
        super().reject()

    def accept(self):
        # Calculate new grid map with new rotation angle:
        self.gm.calculate_grid_map(self.selected_grid)
<<<<<<< HEAD
        if self.cfg['sys']['magc_mode'] == 'True':
            self.gm.update_source_ROIs_from_grids()
=======
>>>>>>> 5c6887da
        super().accept()

#------------------------------------------------------------------------------

class AcqSettingsDlg(QDialog):
    """Let user adjust acquisition settings."""

    def __init__(self, config, stack):
        super().__init__()
        self.cfg = config
        self.stack = stack
        loadUi('..\\gui\\acq_settings_dlg.ui', self)
        self.setWindowModality(Qt.ApplicationModal)
        self.setWindowIcon(QIcon('..\\img\\icon_16px.ico'))
        self.setFixedSize(self.size())
        self.show()
        self.pushButton_selectDir.clicked.connect(self.select_directory)
        self.pushButton_selectDir.setIcon(QIcon('..\\img\\selectdir.png'))
        self.pushButton_selectDir.setIconSize(QSize(16, 16))
        # Display current settings:
        self.lineEdit_baseDir.setText(self.cfg['acq']['base_dir'])
        self.new_base_dir = ''
        self.spinBox_sliceThickness.setValue(self.stack.get_slice_thickness())
        self.spinBox_numberSlices.setValue(self.stack.get_number_slices())
        self.spinBox_sliceCounter.setValue(self.stack.get_slice_counter())
        self.doubleSpinBox_zDiff.setValue(self.stack.get_total_z_diff())
        self.checkBox_sendMetaData.setChecked(
            self.cfg['sys']['send_metadata'] == 'True')
        self.update_server_lineedit()
        self.checkBox_sendMetaData.stateChanged.connect(
            self.update_server_lineedit)
        self.checkBox_EHTOff.setChecked(
            self.cfg['acq']['eht_off_after_stack'] == 'True')
        self.lineEdit_metaDataServer.setText(
            self.cfg['sys']['metadata_server_url'])
        self.lineEdit_adminEmail.setText(
            self.cfg['sys']['metadata_server_admin'])
        self.lineEdit_projectName.setText(
            self.cfg['sys']['metadata_project_name'])
        # Disable two spinboxes when SEM stage used:
        if self.cfg['sys']['use_microtome'] == 'False':
            self.spinBox_sliceThickness.setEnabled(False)
            self.doubleSpinBox_zDiff.setEnabled(False)

    def select_directory(self):
        """Let user select the base directory for the stack acquisition.
           Note that the final subfolder name in the directory string is used as
           the name of the stack in SBEMimage.
        """
        if len(self.cfg['acq']['base_dir']) > 2:
            start_path = self.cfg['acq']['base_dir'][:3]
        else:
            start_path = 'C:\\'
        self.new_base_dir = str(QFileDialog.getExistingDirectory(
                                self, 'Select Directory',
                                start_path,
                                QFileDialog.ShowDirsOnly)).replace('/', '\\')
        self.lineEdit_baseDir.setText(self.new_base_dir)

    def update_server_lineedit(self):
        self.lineEdit_projectName.setEnabled(
            self.checkBox_sendMetaData.isChecked())

    def accept(self):
        success = True
        self.new_base_dir = (
            self.lineEdit_baseDir.text().replace(' ', '_').replace('/', '\\'))
        self.lineEdit_baseDir.setText(self.new_base_dir)
        if 5 <= self.spinBox_sliceThickness.value() <= 200:
            self.stack.set_slice_thickness(self.spinBox_sliceThickness.value())
        number_slices = self.spinBox_numberSlices.value()
        self.stack.set_number_slices(number_slices)
        if (self.spinBox_sliceCounter.value() <= number_slices
            or number_slices == 0):
            self.stack.set_slice_counter(self.spinBox_sliceCounter.value())
        self.stack.set_total_z_diff(self.doubleSpinBox_zDiff.value())
        self.cfg['acq']['eht_off_after_stack'] = str(
            self.checkBox_EHTOff.isChecked())
        self.cfg['sys']['send_metadata'] = str(
            self.checkBox_sendMetaData.isChecked())
        if self.checkBox_sendMetaData.isChecked():
            metadata_server_url = self.lineEdit_metaDataServer.text()
            if not validators.url(metadata_server_url):
                QMessageBox.warning(
                    self, 'Error',
                    'Metadata server URL is invalid. Change the URL in the '
                    'system configuration file.',
                    QMessageBox.Ok)
            self.cfg['sys']['metadata_project_name'] = (
                self.lineEdit_projectName.text())
        if ((number_slices > 0)
            and (self.spinBox_sliceCounter.value() > number_slices)):
            QMessageBox.warning(
                self, 'Error',
                'Slice counter must be smaller than or equal to '
                'target number of slices.', QMessageBox.Ok)
            success = False
        reg = re.compile('^[a-zA-Z]:\\\$')
        if not reg.match(self.lineEdit_baseDir.text()[:3]):
            QMessageBox.warning(
                self, 'Error',
                'Please specify the full path to the base directory. It must '
                'begin with a drive letter, for example: "D:\\..."',
                QMessageBox.Ok)
            success = False
        if success:
            self.cfg['acq']['base_dir'] = self.new_base_dir
            super().accept()

#------------------------------------------------------------------------------

class PreStackDlg(QDialog):
    """Let user check the acquisition settings before starting a stack.
       Also show settings that can only be changed in DM and let user adjust
       them for logging purposes.
    """

    def __init__(self, config, ovm, gm, paused):
        super().__init__()
        self.cfg = config
        self.ovm = ovm
        self.gm = gm
        loadUi('..\\gui\\pre_stack_dlg.ui', self)
        self.setWindowModality(Qt.ApplicationModal)
        self.setWindowIcon(QIcon('..\\img\\icon_16px.ico'))
        self.setFixedSize(self.size())
        self.show()
        # Different labels if stack is paused ('Continue' instead of 'Start'):
        if paused:
            self.pushButton_startAcq.setText('Continue acquisition')
            self.setWindowTitle('Continue acquisition')
        self.pushButton_startAcq.clicked.connect(self.accept)
        boldFont = QFont()
        boldFont.setBold(True)
        # Show the most relevant current settings for the acquisition:
        base_dir = self.cfg['acq']['base_dir']
        self.label_stackName.setText(base_dir[base_dir.rfind('\\') + 1:])
        self.label_beamSettings.setText(
            self.cfg['sem']['eht'] + ' keV, '
            + self.cfg['sem']['beam_current'] + ' pA')
        self.label_gridSetup.setText(
            self.cfg['overviews']['number_ov'] + ' overview(s), '
            + self.cfg['grids']['number_grids'] + ' grid(s);')
        self.label_totalActiveTiles.setText(
            str(self.gm.get_total_number_active_tiles()) + ' active tile(s)')
        if self.cfg['acq']['use_autofocus'] == 'True':
            if int(self.cfg['autofocus']['method']) == 0:
                self.label_autofocusActive.setFont(boldFont)
                self.label_autofocusActive.setText('Active (SmartSEM)')
            elif int(self.cfg['autofocus']['method']) == 1:
                self.label_autofocusActive.setFont(boldFont)
                self.label_autofocusActive.setText('Active (heuristic)')
        else:
            self.label_autofocusActive.setText('Inactive')
        if self.gm.is_adaptive_focus_active():
            self.label_adaptiveActive.setFont(boldFont)
            self.label_adaptiveActive.setText('Active')
        else:
            self.label_adaptiveActive.setText('Inactive')
        if (self.gm.is_intervallic_acq_active()
            or self.ovm.is_intervallic_acq_active()):
            self.label_intervallicActive.setFont(boldFont)
            self.label_intervallicActive.setText('Active')
        else:
            self.label_intervallicActive.setText('Inactive')
        if self.cfg['acq']['interrupted'] == 'True':
            position = json.loads(self.cfg['acq']['interrupted_at'])
            self.label_interruption.setFont(boldFont)
            self.label_interruption.setText(
                'Yes, in grid ' + str(position[0]) + ' at tile '
                + str(position[1]))
        else:
            self.label_interruption.setText('None')
        self.doubleSpinBox_cutSpeed.setValue(
            float(self.cfg['microtome']['knife_cut_speed']))
        self.doubleSpinBox_retractSpeed.setValue(
            float(self.cfg['microtome']['knife_retract_speed']))
        self.doubleSpinBox_brightness.setValue(
            float(self.cfg['sem']['bsd_brightness']))
        self.doubleSpinBox_contrast.setValue(
            float(self.cfg['sem']['bsd_contrast']))
        self.spinBox_bias.setValue(
            int(self.cfg['sem']['bsd_bias']))
        self.checkBox_oscillation.setChecked(
            self.cfg['microtome']['knife_oscillation'] == 'True')

    def accept(self):
        self.cfg['microtome']['knife_cut_speed'] = str(
            self.doubleSpinBox_cutSpeed.value())
        self.cfg['microtome']['knife_retract_speed'] = str(
            self.doubleSpinBox_retractSpeed.value())
        self.cfg['sem']['bsd_contrast'] = str(
            self.doubleSpinBox_contrast.value())
        self.cfg['sem']['bsd_brightness'] = str(
            self.doubleSpinBox_brightness.value())
        self.cfg['sem']['bsd_bias'] = str(
            self.spinBox_bias.value())
        self.cfg['microtome']['knife_oscillation'] = str(
            self.checkBox_oscillation.isChecked())
        super().accept()

#------------------------------------------------------------------------------

class PauseDlg(QDialog):
    """Let the user pause a running acquisition. Two options: (1) Pause as soon
       as possible (after the current image is acquired.) (2) Pause after the
       current slice is imaged and cut.
    """

    def __init__(self):
        super().__init__()
        loadUi('..\\gui\\pause_dlg.ui', self)
        self.setWindowModality(Qt.ApplicationModal)
        self.setWindowIcon(QIcon('..\\img\\icon_16px.ico'))
        self.setFixedSize(self.size())
        self.show()
        self.pause_type = 0
        self.pushButton_pauseNow.clicked.connect(self.pause_now)
        self.pushButton_pauseAfterSlice.clicked.connect(self.pause_later)

    def pause_now(self):
        self.pause_type = 1
        self.accept()

    def pause_later(self):
        self.pause_type = 2
        self.accept()

    def get_user_choice(self):
        return self.pause_type

    def accept(self):
        super().accept()

#------------------------------------------------------------------------------

class ExportDlg(QDialog):
    """Export image list in TrakEM2 format."""

    def __init__(self, config):
        super().__init__()
        self.cfg = config
        loadUi('..\\gui\\export_dlg.ui', self)
        self.setWindowModality(Qt.ApplicationModal)
        self.setWindowIcon(QIcon('..\\img\\icon_16px.ico'))
        self.setFixedSize(self.size())
        self.pushButton_export.clicked.connect(self.export_list)
        self.spinBox_untilSlice.setValue(int(self.cfg['acq']['slice_counter']))
        self.show()

    def export_list(self):
        self.pushButton_export.setText('Busy')
        self.pushButton_export.setEnabled(False)
        QApplication.processEvents()
        start_slice = self.spinBox_fromSlice.value()
        end_slice = self.spinBox_untilSlice.value()
        # Read all imagelist files into memory:
        imagelist_str = []
        imagelist_data = []
        file_list = glob.glob(self.cfg['acq']['base_dir']
                              + '\\meta\\logs\\'  'imagelist*.txt')
        file_list.sort()
        for file in file_list:
            with open(file) as f:
                imagelist_str.extend(f.readlines())
        if len(imagelist_str) > 0:
            # split strings, store entries in variables, find minimum x and y:
            min_x = 1000000
            min_y = 1000000
            for line in imagelist_str:
                elements = line.split(';')
                z = int(elements[3])
                if start_slice <= z <= end_slice:
                    x = int(elements[1])
                    if x < min_x:
                        min_x = x
                    y = int(elements[2])
                    if y < min_y:
                        min_y = y
                    imagelist_data.append([elements[0], x, y, z])
            # Subtract minimum values:
            number_entries = len(imagelist_data)
            for i in range(0, number_entries):
                imagelist_data[i][1] -= min_x
                imagelist_data[i][2] -= min_y
            # Write to output file:
            try:
                output_file = (self.cfg['acq']['base_dir'] +
                               '\\trakem2_imagelist_slice' + str(start_slice) +
                               'to' + str(end_slice) + '.txt')
                with open(output_file, 'w') as f:
                    for item in imagelist_data:
                        f.write(item[0] + '\t'
                                + str(item[1]) + '\t'
                                + str(item[2]) + '\t'
                                + str(item[3]) + '\n')
            except:
                QMessageBox.warning(self, 'Error',
                        'An error ocurred while writing the output file.',
                        QMessageBox.Ok)
            else:
                QMessageBox.information(
                        self, 'Export completed',
                        'A total of ' + str(number_entries) + ' entries were '
                        'processed.\n\nThe output file\n'
                        'trakem2_imagelist_slice' + str(start_slice) +
                        'to' + str(end_slice) + '.txt\n'
                        'was written to the current base directory\n' +
                        self.cfg['acq']['base_dir'] + '.',
                        QMessageBox.Ok)
        else:
            QMessageBox.warning(
                self, 'Error',
                'No image metadata found.',
                QMessageBox.Ok)
        self.pushButton_export.setText('Export')
        self.pushButton_export.setEnabled(True)
        QApplication.processEvents()


class UpdateDlg(QDialog):
    """Update SBEMimage by downloading latest version from GitHub."""

    def __init__(self):
        super().__init__()
        loadUi('..\\gui\\update_dlg.ui', self)
        self.setWindowModality(Qt.ApplicationModal)
        self.setWindowIcon(QIcon('..\\img\\icon_16px.ico'))
        self.setFixedSize(self.size())
        self.pushButton_update.clicked.connect(self.update)
        self.show()

    def update(self):
        self.pushButton_update.setText('Busy')
        self.pushButton_update.setEnabled(False)
        QApplication.processEvents()
        url = "https://github.com/SBEMimage/SBEMimage/archive/master.zip"
        try:
            response = requests.get(url, stream=True)
            with open('master.zip', 'wb') as file:
                shutil.copyfileobj(response.raw, file)
            del response
        except:
            QMessageBox.warning(
                self, 'Error',
                'Could not download current version from GitHub. Check your '
                'internet connection. ',
                QMessageBox.Ok)
        else:
            # Get directory of current installation:
            install_path = os.path.dirname(
                os.path.dirname(os.path.abspath(__file__)))
            try:
                with ZipFile("master.zip", "r") as zip_object:
                    for zip_info in zip_object.infolist():
                        if zip_info.filename[-1] == '/':
                            continue
                        # Remove 'SBEMimage-master/':
                        zip_info.filename = zip_info.filename[17:]
                        print(zip_info.filename)
                        zip_object.extract(zip_info, install_path)
            except:
                QMessageBox.warning(
                self, 'Error',
                'Could not extract downloaded GitHub archive.',
                QMessageBox.Ok)
            else:
                QMessageBox.information(
                self, 'Update complete',
                'SBEMimage was updated to the most recent version. '
                'You must restart the program to use the updated version.',
                QMessageBox.Ok)
                self.pushButton_update.setText('Update now')
                self.pushButton_update.setEnabled(True)

#------------------------------------------------------------------------------

class EmailMonitoringSettingsDlg(QDialog):
    """Adjust settings for the e-mail monitoring feature."""

    def __init__(self, config, stack):
        super().__init__()
        self.cfg = config
        self.stack = stack
        loadUi('..\\gui\\email_monitoring_settings_dlg.ui', self)
        self.setWindowModality(Qt.ApplicationModal)
        self.setWindowIcon(QIcon('..\\img\\icon_16px.ico'))
        self.setFixedSize(self.size())
        self.show()
        self.lineEdit_notificationEmail.setText(
            self.cfg['monitoring']['user_email'])
        self.lineEdit_secondaryNotificationEmail.setText(
            self.cfg['monitoring']['cc_user_email'])
        self.spinBox_reportInterval.setValue(
            int(self.cfg['monitoring']['report_interval']))
        self.lineEdit_selectedOV.setText(
            self.cfg['monitoring']['watch_ov'][1:-1])
        self.lineEdit_selectedTiles.setText(
            self.cfg['monitoring']['watch_tiles'][1:-1].replace('"', ''))
        self.checkBox_sendLogFile.setChecked(
            self.cfg['monitoring']['send_logfile'] == 'True')
        self.checkBox_sendDebrisErrorLogFiles.setChecked(
            self.cfg['monitoring']['send_additional_logs'] == 'True')
        self.checkBox_sendViewport.setChecked(
            self.cfg['monitoring']['send_viewport'] == 'True')
        self.checkBox_sendOverviews.setChecked(
            self.cfg['monitoring']['send_ov'] == 'True')
        self.checkBox_sendTiles.setChecked(
            self.cfg['monitoring']['send_tiles'] == 'True')
        self.checkBox_sendOVReslices.setChecked(
            self.cfg['monitoring']['send_ov_reslices'] == 'True')
        self.checkBox_sendTileReslices.setChecked(
            self.cfg['monitoring']['send_tile_reslices'] == 'True')
        self.checkBox_allowEmailControl.setChecked(
            self.cfg['monitoring']['remote_commands_enabled'] == 'True')
        self.checkBox_allowEmailControl.stateChanged.connect(
            self.update_remote_option_input)
        self.update_remote_option_input()
        self.spinBox_remoteCheckInterval.setValue(
            int(self.cfg['monitoring']['remote_check_interval']))
        self.lineEdit_account.setText(self.cfg['sys']['email_account'])
        self.lineEdit_password.setEchoMode(QLineEdit.Password)
        self.lineEdit_password.setText(self.stack.get_remote_password())

    def update_remote_option_input(self):
        status = self.checkBox_allowEmailControl.isChecked()
        self.spinBox_remoteCheckInterval.setEnabled(status)
        self.lineEdit_password.setEnabled(status)

    def accept(self):
        error_str = ''
        email1 = self.lineEdit_notificationEmail.text()
        email2 = self.lineEdit_secondaryNotificationEmail.text()
        if validate_email(email1):
            self.cfg['monitoring']['user_email'] = email1
        else:
            error_str = 'Primary e-mail address badly formatted or missing.'
        # Second user e-mail is optional
        if validate_email(email2) or not email2:
            self.cfg['monitoring']['cc_user_email'] = (
                self.lineEdit_secondaryNotificationEmail.text())
        else:
            error_str = 'Secondary e-mail address badly formatted.'
        self.cfg['monitoring']['report_interval'] = str(
            self.spinBox_reportInterval.value())

        success, ov_list = utils.validate_ov_list(
            self.lineEdit_selectedOV.text())
        if success:
            self.cfg['monitoring']['watch_ov'] = str(ov_list)
        else:
            error_str = 'List of selected overviews badly formatted.'

        success, tile_list = utils.validate_tile_list(
            self.lineEdit_selectedTiles.text())
        if success:
            self.cfg['monitoring']['watch_tiles'] = json.dumps(tile_list)
        else:
            error_str = 'List of selected tiles badly formatted.'

        self.cfg['monitoring']['send_logfile'] = str(
            self.checkBox_sendLogFile.isChecked())
        self.cfg['monitoring']['send_additional_logs'] = str(
            self.checkBox_sendDebrisErrorLogFiles.isChecked())
        self.cfg['monitoring']['send_viewport'] = str(
            self.checkBox_sendViewport.isChecked())
        self.cfg['monitoring']['send_ov'] = str(
            self.checkBox_sendOverviews.isChecked())
        self.cfg['monitoring']['send_tiles'] = str(
            self.checkBox_sendTiles.isChecked())
        self.cfg['monitoring']['send_ov_reslices'] = str(
            self.checkBox_sendOVReslices.isChecked())
        self.cfg['monitoring']['send_tile_reslices'] = str(
            self.checkBox_sendTileReslices.isChecked())
        self.cfg['monitoring']['remote_commands_enabled'] = str(
            self.checkBox_allowEmailControl.isChecked())
        self.cfg['monitoring']['remote_check_interval'] = str(
            self.spinBox_remoteCheckInterval.value())
        self.stack.set_remote_password(self.lineEdit_password.text())
        if not error_str:
            super().accept()
        else:
            QMessageBox.warning(self, 'Error', error_str, QMessageBox.Ok)

#------------------------------------------------------------------------------

class DebrisSettingsDlg(QDialog):
    """Adjust the options for debris detection and removal: Detection area,
       detection method, max. number of sweeps, and what to do when max.
       number reached.
    """

    def __init__(self, config, ovm):
        super().__init__()
        self.cfg = config
        self.ovm = ovm
        loadUi('..\\gui\\debris_settings_dlg.ui', self)
        self.setWindowModality(Qt.ApplicationModal)
        self.setWindowIcon(QIcon('..\\img\\icon_16px.ico'))
        self.setFixedSize(self.size())
        self.show()
        # Detection area:
        if self.cfg['debris']['auto_detection_area'] == 'True':
            self.radioButton_autoSelection.setChecked(True)
        else:
            self.radioButton_fullSelection.setChecked(True)
        # Extra margin around detection area in pixels:
        self.spinBox_debrisMargin.setValue(
            self.ovm.get_ov_auto_debris_detection_area_margin())
        self.spinBox_maxSweeps.setValue(
            int(self.cfg['debris']['max_number_sweeps']))
        self.doubleSpinBox_diffMean.setValue(
            float(self.cfg['debris']['mean_diff_threshold']))
        self.doubleSpinBox_diffSD.setValue(
            float(self.cfg['debris']['stddev_diff_threshold']))
        self.spinBox_diffHistogram.setValue(
            int(self.cfg['debris']['histogram_diff_threshold']))
        self.spinBox_diffPixels.setValue(
            int(self.cfg['debris']['image_diff_threshold']))
        self.checkBox_showDebrisArea.setChecked(
            self.cfg['debris']['show_detection_area'] == 'True')
        self.checkBox_continueAcq.setChecked(
            self.cfg['debris']['continue_after_max_sweeps'] == 'True')
        # Detection methods:
        self.radioButton_methodQuadrant.setChecked(
            self.cfg['debris']['detection_method'] == '0')
        self.radioButton_methodPixel.setChecked(
            self.cfg['debris']['detection_method'] == '1')
        self.radioButton_methodHistogram.setChecked(
            self.cfg['debris']['detection_method'] == '2')
        self.radioButton_methodQuadrant.toggled.connect(
            self.update_option_selection)
        self.radioButton_methodHistogram.toggled.connect(
            self.update_option_selection)
        self.update_option_selection()

    def update_option_selection(self):
        """Let user only change the parameters for the currently selected
           detection method. The other input fields are deactivated.
        """
        if self.radioButton_methodQuadrant.isChecked():
            self.doubleSpinBox_diffMean.setEnabled(True)
            self.doubleSpinBox_diffSD.setEnabled(True)
            self.spinBox_diffPixels.setEnabled(False)
            self.spinBox_diffHistogram.setEnabled(False)
        elif self.radioButton_methodPixel.isChecked():
             self.doubleSpinBox_diffMean.setEnabled(False)
             self.doubleSpinBox_diffSD.setEnabled(False)
             self.spinBox_diffPixels.setEnabled(True)
             self.spinBox_diffHistogram.setEnabled(False)
        elif self.radioButton_methodHistogram.isChecked():
             self.doubleSpinBox_diffMean.setEnabled(False)
             self.doubleSpinBox_diffSD.setEnabled(False)
             self.spinBox_diffPixels.setEnabled(False)
             self.spinBox_diffHistogram.setEnabled(True)

    def accept(self):
        self.ovm.set_ov_auto_debris_detection_area_margin(
            self.spinBox_debrisMargin.value())
        self.cfg['debris']['max_number_sweeps'] = str(
            self.spinBox_maxSweeps.value())
        self.cfg['debris']['mean_diff_threshold'] = str(
            self.doubleSpinBox_diffMean.value())
        self.cfg['debris']['stddev_diff_threshold'] = str(
            self.doubleSpinBox_diffSD.value())
        self.cfg['debris']['histogram_diff_threshold'] = str(
            self.spinBox_diffHistogram.value())
        self.cfg['debris']['image_diff_threshold'] = str(
            self.spinBox_diffPixels.value())
        self.cfg['debris']['auto_detection_area'] = str(
            self.radioButton_autoSelection.isChecked())
        self.cfg['debris']['show_detection_area'] = str(
            self.checkBox_showDebrisArea.isChecked())
        self.cfg['debris']['continue_after_max_sweeps'] = str(
            self.checkBox_continueAcq.isChecked())
        if self.radioButton_methodQuadrant.isChecked():
            self.cfg['debris']['detection_method'] = '0'
        elif self.radioButton_methodPixel.isChecked():
            self.cfg['debris']['detection_method'] = '1'
        elif self.radioButton_methodHistogram.isChecked():
            self.cfg['debris']['detection_method'] = '2'
        super().accept()

#------------------------------------------------------------------------------

class AskUserDlg(QDialog):
    """Specify for which events the program should let the user decide how
       to proceed. The "Ask User" functionality is currently only used for
       debris detection. Will be expanded, work in progress...
    """

    def __init__(self):
        super().__init__()
        loadUi('..\\gui\\ask_user_dlg.ui', self)
        self.setWindowModality(Qt.ApplicationModal)
        self.setWindowIcon(QIcon('..\\img\\icon_16px.ico'))
        self.setFixedSize(self.size())
        self.show()

#------------------------------------------------------------------------------

class MirrorDriveDlg(QDialog):
    """Select a mirror drive from all available drives."""

    def __init__(self, config):
        super().__init__()
        self.cfg = config
        loadUi('..\\gui\\mirror_drive_settings_dlg.ui', self)
        self.setWindowModality(Qt.ApplicationModal)
        self.setWindowIcon(QIcon('..\\img\\icon_16px.ico'))
        self.setFixedSize(self.size())
        self.show()
        self.available_drives = []
        self.label_text.setText('Please wait. Searching for drives...')
        QApplication.processEvents()
        # Search for drives in thread. If it gets stuck because drives are
        # not accessible, user can still cancel dialog.
        t = threading.Thread(target=self.search_drives)
        t.start()

    def search_drives(self):
        # Search for all available drives:
        self.available_drives = [
            '%s:' % d for d in string.ascii_uppercase
            if os.path.exists('%s:' % d)]
        if self.available_drives:
            self.comboBox_allDrives.addItems(self.available_drives)
            current_index = self.comboBox_allDrives.findText(
                self.cfg['sys']['mirror_drive'])
            if current_index == -1:
                current_index = 0
            self.comboBox_allDrives.setCurrentIndex(current_index)
            # Restore label after searching for available drives:
            self.label_text.setText('Select drive for mirroring acquired data:')

    def accept(self):
        if self.available_drives:
            if (self.comboBox_allDrives.currentText()[0]
                == self.cfg['acq']['base_dir'][0]):
                QMessageBox.warning(
                    self, 'Error',
                    'The mirror drive must be different from the '
                    'base directory drive!', QMessageBox.Ok)
            else:
                self.cfg['sys']['mirror_drive'] = (
                    self.comboBox_allDrives.currentText())
                super().accept()

#------------------------------------------------------------------------------

class ImageMonitoringSettingsDlg(QDialog):
    """Adjust settings to monitor overviews and tiles. A test if image is
       within mean/SD range is performed for all images if option is activated.
       Tile-by-tile comparisons are performed for the selected tiles.
    """
    def __init__(self, config):
        super().__init__()
        self.cfg = config
        loadUi('..\\gui\\image_monitoring_settings_dlg.ui', self)
        self.setWindowModality(Qt.ApplicationModal)
        self.setWindowIcon(QIcon('..\\img\\icon_16px.ico'))
        self.setFixedSize(self.size())
        self.show()
        self.spinBox_meanMin.setValue(
            int(self.cfg['monitoring']['mean_lower_limit']))
        self.spinBox_meanMax.setValue(
            int(self.cfg['monitoring']['mean_upper_limit']))
        self.spinBox_stddevMin.setValue(
            int(self.cfg['monitoring']['stddev_lower_limit']))
        self.spinBox_stddevMax.setValue(
            int(self.cfg['monitoring']['stddev_upper_limit']))
        self.lineEdit_monitorTiles.setText(
            self.cfg['monitoring']['monitor_tiles'][1:-1])
        self.lineEdit_monitorTiles.setText(
            self.cfg['monitoring']['monitor_tiles'][1:-1].replace('"', ''))
        self.doubleSpinBox_meanThreshold.setValue(
            float(self.cfg['monitoring']['tile_mean_threshold']))
        self.doubleSpinBox_stdDevThreshold.setValue(
            float(self.cfg['monitoring']['tile_stddev_threshold']))

    def accept(self):
        error_str = ''
        self.cfg['monitoring']['mean_lower_limit'] = str(
            self.spinBox_meanMin.value())
        self.cfg['monitoring']['mean_upper_limit'] = str(
            self.spinBox_meanMax.value())
        self.cfg['monitoring']['stddev_lower_limit'] = str(
            self.spinBox_stddevMin.value())
        self.cfg['monitoring']['stddev_upper_limit'] = str(
            self.spinBox_stddevMax.value())

        tile_str = self.lineEdit_monitorTiles.text().strip()
        if tile_str == 'all':
            self.cfg['monitoring']['monitor_tiles'] = '["all"]'
        else:
            success, tile_list = utils.validate_tile_list(tile_str)
            if success:
                self.cfg['monitoring']['monitor_tiles'] = json.dumps(tile_list)
            else:
                error_str = 'List of selected tiles badly formatted.'

        self.cfg['monitoring']['tile_mean_threshold'] = str(
            self.doubleSpinBox_meanThreshold.value())
        self.cfg['monitoring']['tile_stddev_threshold'] = str(
            self.doubleSpinBox_stdDevThreshold.value())
        if not error_str:
            super().accept()
        else:
            QMessageBox.warning(self, 'Error', error_str, QMessageBox.Ok)

#------------------------------------------------------------------------------

class AutofocusSettingsDlg(QDialog):
    """Adjust settings for the ZEISS autofocus, the heuristic autofocus,
    and tracking the focus/stig when refocusing manually."""

    def __init__(self, autofocus, grid_manager, magc_mode=False):
        super().__init__()
        self.af = autofocus
        self.gm = grid_manager
        loadUi('..\\gui\\autofocus_settings_dlg.ui', self)
        self.setWindowModality(Qt.ApplicationModal)
        self.setWindowIcon(QIcon('..\\img\\icon_16px.ico'))
        self.setFixedSize(self.size())
        self.show()
        if self.af.get_method() == 0:
            self.radioButton_useSmartSEM.setChecked(True)
        elif self.af.get_method() == 1:
            self.radioButton_useHeuristic.setChecked(True)
        elif self.af.get_method() == 2:
            self.radioButton_useTrackingOnly.setChecked(True)
        self.radioButton_useSmartSEM.toggled.connect(self.group_box_update)
        self.radioButton_useHeuristic.toggled.connect(self.group_box_update)
        self.radioButton_useTrackingOnly.toggled.connect(self.group_box_update)
        self.group_box_update()
        # General settings
        self.lineEdit_refTiles.setText(
            str(self.af.get_ref_tiles())[1:-1].replace('\'', ''))
        if self.af.get_tracking_mode() == 1:
            self.lineEdit_refTiles.setEnabled(False)
        max_diff = self.af.get_max_wd_stig_diff()
        self.doubleSpinBox_maxWDDiff.setValue(max_diff[0] * 1000000)
        self.doubleSpinBox_maxStigXDiff.setValue(max_diff[1])
        self.doubleSpinBox_maxStigYDiff.setValue(max_diff[2])
        self.comboBox_trackingMode.addItems(['Track selected, approx. others',
                                             'Track all active tiles',
                                             'Average over selected'])
        self.comboBox_trackingMode.setCurrentIndex(
            self.af.get_tracking_mode())
        self.comboBox_trackingMode.currentIndexChanged.connect(
            self.change_tracking_mode)
        # SmartSEM autofocus
        self.spinBox_interval.setValue(self.af.get_interval())
        self.spinBox_autostigDelay.setValue(self.af.get_autostig_delay())
        self.doubleSpinBox_pixelSize.setValue(self.af.get_pixel_size())
        # For heuristic autofocus:
        deltas = self.af.get_heuristic_deltas()
        self.doubleSpinBox_wdDiff.setValue(deltas[0] * 1000000)
        self.doubleSpinBox_stigXDiff.setValue(deltas[1])
        self.doubleSpinBox_stigYDiff.setValue(deltas[2])
        calib = self.af.get_heuristic_calibration()
        self.doubleSpinBox_focusCalib.setValue(calib[0])
        self.doubleSpinBox_stigXCalib.setValue(calib[1])
        self.doubleSpinBox_stigYCalib.setValue(calib[2])
        rot, scale = self.af.get_heuristic_rot_scale()
        self.doubleSpinBox_stigRot.setValue(rot)
        self.doubleSpinBox_stigScale.setValue(scale)
        # Disable some settings if MagC mode is active
        if magc_mode:
            self.radioButton_useHeuristic.setEnabled(False)
            self.radioButton_useTrackingOnly.setEnabled(False)
            self.comboBox_trackingMode.setEnabled(False)
            self.spinBox_interval.setEnabled(False)
            # make autostig interval work on grids instead of slices
            self.label_fdp_4.setText('Autostig interval (grids) ')

    def group_box_update(self):
        if self.radioButton_useSmartSEM.isChecked():
            zeiss_enabled = True
            heuristic_enabled = False
            diffs_enabled = True
        elif self.radioButton_useHeuristic.isChecked():
            zeiss_enabled = False
            heuristic_enabled = True
            diffs_enabled = True
        elif self.radioButton_useTrackingOnly.isChecked():
            zeiss_enabled = False
            heuristic_enabled = False
            diffs_enabled = False
        self.groupBox_ZEISS_af.setEnabled(zeiss_enabled)
        self.groupBox_heuristic_af.setEnabled(heuristic_enabled)
        self.doubleSpinBox_maxWDDiff.setEnabled(diffs_enabled)
        self.doubleSpinBox_maxStigXDiff.setEnabled(diffs_enabled)
        self.doubleSpinBox_maxStigYDiff.setEnabled(diffs_enabled)

    def change_tracking_mode(self):
        """Let user confirm switch to "track all"."""
        if self.comboBox_trackingMode.currentIndex() == 1:
            response = QMessageBox.information(
                self, 'Track all tiles',
                'This will select all active tiles for autofocus tracking and '
                'overwrite the current selection of reference tiles. '
                'Continue?',
                QMessageBox.Ok, QMessageBox.Cancel)
            if response == QMessageBox.Ok:
                self.lineEdit_refTiles.setText(str(
                    self.gm.get_active_tile_key_list())[1:-1].replace('\'', ''))
                self.lineEdit_refTiles.setEnabled(False)
            else:
                # Revert to tracking mode 0:
                self.comboBox_trackingMode.blockSignals(True)
                self.comboBox_trackingMode.setCurrentIndex(0)
                self.comboBox_trackingMode.blockSignals(False)
        else:
            self.lineEdit_refTiles.setEnabled(True)

    def accept(self):
        error_str = ''
        if self.radioButton_useSmartSEM.isChecked():
            self.af.set_method(0)
        elif self.radioButton_useHeuristic.isChecked():
            self.af.set_method(1)
        elif self.radioButton_useTrackingOnly.isChecked():
            self.af.set_method(2)

        success, tile_list = utils.validate_tile_list(
            self.lineEdit_refTiles.text())
        if success:
            self.af.set_ref_tiles(tile_list)
        else:
            error_str = 'List of selected tiles badly formatted.'
        self.af.set_tracking_mode(
            self.comboBox_trackingMode.currentIndex())
        max_diffs = [self.doubleSpinBox_maxWDDiff.value() / 1000000,
                     self.doubleSpinBox_maxStigXDiff.value(),
                     self.doubleSpinBox_maxStigYDiff.value()]
        self.af.set_max_wd_stig_diff(max_diffs)
        self.af.set_interval(self.spinBox_interval.value())
        self.af.set_autostig_delay(self.spinBox_autostigDelay.value())
        self.af.set_pixel_size(self.doubleSpinBox_pixelSize.value())
        deltas = [self.doubleSpinBox_wdDiff.value() / 1000000,
                  self.doubleSpinBox_stigXDiff.value(),
                  self.doubleSpinBox_stigYDiff.value()]
        self.af.set_heuristic_deltas(deltas)
        self.af.set_heuristic_calibration(
            [self.doubleSpinBox_focusCalib.value(),
             self.doubleSpinBox_stigXCalib.value(),
             self.doubleSpinBox_stigYCalib.value()])
        self.af.set_heuristic_rot_scale(
            [self.doubleSpinBox_stigRot.value(),
             self.doubleSpinBox_stigScale.value()])
        if not error_str:
            super().accept()
        else:
            QMessageBox.warning(self, 'Error', error_str, QMessageBox.Ok)

#------------------------------------------------------------------------------

class PlasmaCleanerDlg(QDialog):
    """Set parameters for the downstream asher, run it."""

    def __init__(self, plc_):
        super().__init__()
        self.plc = plc_
        loadUi('..\\gui\\plasma_cleaner_dlg.ui', self)
        self.setWindowModality(Qt.ApplicationModal)
        self.setWindowIcon(QIcon('icon.ico'))
        self.setFixedSize(self.size())
        self.show()
        try:
            self.spinBox_currentPower.setValue(self.plc.get_power())
            self.spinBox_currentDuration.setValue(self.plc.get_duration())
        except:
            QMessageBox.warning(
                self, 'Error',
                'Could not read current settings from plasma cleaner.',
                QMessageBox.Ok)
        self.pushButton_setTargets.clicked.connect(self.set_target_parameters)
        self.pushButton_startCleaning.clicked.connect(self.start_cleaning)
        self.pushButton_abortCleaning.clicked.connect(self.abort_cleaning)

    def set_target_parameters(self):
        try:
            self.plc.set_power(self.spinBox_targetPower.value())
            sleep(0.5)
            self.lineEdit_currentPower.setText(str(self.plc.get_power()))
            self.plc.set_duration(self.spinBox_targetDuration.value())
            sleep(0.5)
            self.lineEdit_currentDuration.setText(str(self.plc.get_duration()))
        except:
            QMessageBox.warning(
                self, 'Error',
                'An error occured when sending the target settings '
                'to the plasma cleaner.',
                QMessageBox.Ok)

    def start_cleaning(self):
        result = QMessageBox.warning(
                     self, 'About to ignite plasma',
                     'Are you sure you want to run the plasma cleaner at ' +
                     self.lineEdit_currentPower.text() + ' W for ' +
                     self.lineEdit_currentDuration.text() + ' min?',
                     QMessageBox.Ok | QMessageBox.Cancel)
        if result == QMessageBox.Ok:
            result = QMessageBox.warning(
                self, 'WARNING: Check vacuum Status',
                'IMPORTANT: \nPlease confirm with "OK" that the SEM chamber '
                'is at HIGH VACUUM.\nIf not, ABORT!',
                QMessageBox.Ok | QMessageBox.Abort)
            if result == QMessageBox.Ok:
                self.pushButton_startCleaning.setEnabled(False)
                self.pushButton_abortCleaning.setEnabled(True)
                # TODO: Thread, show cleaning status.
                self.plc.perform_cleaning()

    def abort_cleaning(self):
        self.plc.abort_cleaning()
        self.pushButton_startCleaning.setEnabled(True)
        self.pushButton_startCleaning.setText(
            'Start in-chamber cleaning process')
        self.pushButton_abortCleaning.setEnabled(False)

#------------------------------------------------------------------------------

class ApproachDlg(QDialog):
    """Remove slices without imaging. User can specify how many slices and
       the cutting thickness.
    """

    def __init__(self, microtome, main_window_queue, main_window_trigger):
        super().__init__()
        self.microtome = microtome
        self.main_window_queue = main_window_queue
        self.main_window_trigger = main_window_trigger
        loadUi('..\\gui\\approach_dlg.ui', self)
        self.setWindowModality(Qt.ApplicationModal)
        self.setWindowIcon(QIcon('..\\img\\icon_16px.ico'))
        self.setFixedSize(self.size())
        self.show()
        # Set up trigger and queue to update dialog GUI during approach:
        self.progress_trigger = Trigger()
        self.progress_trigger.s.connect(self.update_progress)
        self.finish_trigger = Trigger()
        self.finish_trigger.s.connect(self.finish_approach)
        self.spinBox_numberSlices.setRange(1, 100)
        self.spinBox_numberSlices.setSingleStep(1)
        self.spinBox_numberSlices.setValue(5)
        self.spinBox_numberSlices.valueChanged.connect(self.update_progress)
        self.pushButton_startApproach.clicked.connect(self.start_approach)
        self.pushButton_abortApproach.clicked.connect(self.abort_approach)
        self.pushButton_startApproach.setEnabled(True)
        self.pushButton_abortApproach.setEnabled(False)
        self.slice_counter = 0
        self.approach_in_progress = False
        self.aborted = False
        self.z_mismatch = False
        self.max_slices = self.spinBox_numberSlices.value()
        self.update_progress()

    def add_to_log(self, msg):
        self.main_window_queue.put(utils.format_log_entry(msg))
        self.main_window_trigger.s.emit()

    def update_progress(self):
        self.max_slices = self.spinBox_numberSlices.value()
        if self.slice_counter > 0:
            remaining_time_str = (
                '    ' + str(int((self.max_slices - self.slice_counter)*12))
                + ' seconds left')
        else:
            remaining_time_str = ''
        self.label_statusApproach.setText(str(self.slice_counter) + '/'
                                          + str(self.max_slices)
                                          + remaining_time_str)
        self.progressBar_approach.setValue(
            int(self.slice_counter/self.max_slices * 100))

    def start_approach(self):
        self.pushButton_startApproach.setEnabled(False)
        self.pushButton_abortApproach.setEnabled(True)
        self.buttonBox.setEnabled(False)
        self.spinBox_thickness.setEnabled(False)
        self.spinBox_numberSlices.setEnabled(False)
        self.main_window_queue.put('APPROACH BUSY')
        self.main_window_trigger.s.emit()
        thread = threading.Thread(target=self.approach_thread)
        thread.start()

    def finish_approach(self):
        # Clear knife
        self.add_to_log('3VIEW: Clearing knife.')
        self.microtome.clear_knife()
        if self.microtome.get_error_state() > 0:
            self.add_to_log('CTRL: Error clearing knife.')
            self.microtome.reset_error_state()
            QMessageBox.warning(self, 'Error',
                                'Warning: Clearing the knife failed. '
                                'Try to clear manually.', QMessageBox.Ok)
        self.main_window_queue.put('STATUS IDLE')
        self.main_window_trigger.s.emit()
        # Show message box to user and reset counter and progress bar:
        if not self.aborted:
            QMessageBox.information(
                self, 'Approach finished',
                str(self.max_slices) + ' slices have been cut successfully. '
                'Total sample depth removed: '
                + str(self.max_slices * self.thickness / 1000) + ' µm.',
                QMessageBox.Ok)
            self.slice_counter = 0
            self.update_progress()
        elif self.z_mismatch:
            # Show warning message if Z mismatch detected
            self.microtome.reset_error_state()
            QMessageBox.warning(
                self, 'Z position mismatch',
                'The current Z position does not match the last known '
                'Z position in SBEMimage. Have you manually changed Z? '
                'Make sure that the Z position is correct before cutting.',
                QMessageBox.Ok)
        else:
            QMessageBox.warning(
                self, 'Approach aborted',
                str(self.slice_counter) + ' slices have been cut. '
                'Total sample depth removed: '
                + str(self.slice_counter * self.thickness / 1000) + ' µm.',
                QMessageBox.Ok)
            self.slice_counter = 0
            self.update_progress()
        self.pushButton_startApproach.setEnabled(True)
        self.pushButton_abortApproach.setEnabled(False)
        self.buttonBox.setEnabled(True)
        self.spinBox_thickness.setEnabled(True)
        self.spinBox_numberSlices.setEnabled(True)
        self.approach_in_progress = False

    def approach_thread(self):
        self.approach_in_progress = True
        self.aborted = False
        self.z_mismatch = False
        self.slice_counter = 0
        self.max_slices = self.spinBox_numberSlices.value()
        self.thickness = self.spinBox_thickness.value()
        self.progress_trigger.s.emit()
        # Get current z position of stage:
        z_position = self.microtome.get_stage_z(wait_interval=1)
        if z_position is None or z_position < 0:
            # Try again:
            z_position = self.microtome.get_stage_z(wait_interval=2)
            if z_position is None or z_position < 0:
                self.add_to_log(
                    'CTRL: Error reading Z position. Approach aborted.')
                self.microtome.reset_error_state()
                self.aborted = True
        if self.microtome.get_error_state() == 206:
            self.microtome.reset_error_state()
            self.z_mismatch = True
            self.aborted = True
            self.add_to_log(
                'CTRL: Z position mismatch. Approach aborted.')
        self.main_window_queue.put('UPDATE Z')
        self.main_window_trigger.s.emit()
        if not self.aborted:
            self.microtome.near_knife()
            self.add_to_log('3VIEW: Moving knife to near position.')
            if self.microtome.get_error_state() > 0:
                self.add_to_log(
                    'CTRL: Error moving knife to near position. '
                    'Approach aborted.')
                self.aborted = True
                self.microtome.reset_error_state()
        # ====== Approach loop =========
        while (self.slice_counter < self.max_slices) and not self.aborted:
            # Move to new z position:
            z_position = z_position + (self.thickness / 1000)
            self.add_to_log(
                '3VIEW: Move to new Z: ' + '{0:.3f}'.format(z_position))
            self.microtome.move_stage_to_z(z_position)
            # Show new Z position in main window:
            self.main_window_queue.put('UPDATE Z')
            self.main_window_trigger.s.emit()
            # Check if there were microtome problems:
            if self.microtome.get_error_state() > 0:
                self.add_to_log(
                    'CTRL: Z stage problem detected. Approach aborted.')
                self.aborted = True
                self.microtome.reset_error_state()
                break
            self.add_to_log('3VIEW: Cutting in progress ('
                            + str(self.thickness) + ' nm cutting thickness).')
            # Do the approach cut (cut, retract, in near position)
            self.microtome.do_full_approach_cut()
            sleep(self.microtome.get_full_cut_duration() - 5)
            if self.microtome.get_error_state() > 0:
                self.add_to_log(
                    'CTRL: Cutting problem detected. Approach aborted.')
                self.aborted = True
                self.microtome.reset_error_state()
                break
            else:
                self.add_to_log('3VIEW: Approach cut completed.')
                self.slice_counter += 1
                # Update progress bar and slice counter
                self.progress_trigger.s.emit()
        # ====== End of approach loop =========
        # Signal that thread is done:
        self.finish_trigger.s.emit()

    def abort_approach(self):
        self.aborted = True
        self.pushButton_abortApproach.setEnabled(False)

    def closeEvent(self, event):
        if not self.approach_in_progress:
            event.accept()
        else:
            event.ignore()

    def accept(self):
        if not self.approach_in_progress:
            super().accept()

#------------------------------------------------------------------------------

class GrabFrameDlg(QDialog):
    """Acquires or saves a single frame from SmartSEM."""

    def __init__(self, config, sem, main_window_queue, main_window_trigger):
        super().__init__()
        self.cfg = config
        self.sem = sem
        self.main_window_queue = main_window_queue
        self.main_window_trigger = main_window_trigger
        self.finish_trigger = Trigger()
        self.finish_trigger.s.connect(self.scan_complete)
        loadUi('..\\gui\\grab_frame_dlg.ui', self)
        self.setWindowModality(Qt.ApplicationModal)
        self.setWindowIcon(QIcon('..\\img\\icon_16px.ico'))
        self.setFixedSize(self.size())
        self.show()
        timestamp = str(datetime.datetime.now())
        # Remove some characters from timestap to get valid file name:
        timestamp = timestamp[:19].translate({ord(c): None for c in ' :-.'})
        self.file_name = 'image_' + timestamp
        self.lineEdit_filename.setText(self.file_name)
        frame_size, pixel_size, dwell_time = self.sem.get_grab_settings()
        store_res_list = [
            '%d × %d' % (res[0], res[1]) for res in self.sem.STORE_RES]
        self.comboBox_frameSize.addItems(store_res_list)
        self.comboBox_frameSize.setCurrentIndex(frame_size)
        self.doubleSpinBox_pixelSize.setValue(pixel_size)
        self.comboBox_dwellTime.addItems(map(str, self.sem.DWELL_TIME))
        self.comboBox_dwellTime.setCurrentIndex(
            self.sem.DWELL_TIME.index(dwell_time))
        self.pushButton_scan.clicked.connect(self.scan_frame)
        self.pushButton_save.clicked.connect(self.save_frame)

    def scan_frame(self):
        """Scan and save a single frame using the current grab settings."""
        self.file_name = self.lineEdit_filename.text()
        # Save and apply grab settings:
        selected_dwell_time = self.sem.DWELL_TIME[
            self.comboBox_dwellTime.currentIndex()]
        self.sem.set_grab_settings(self.comboBox_frameSize.currentIndex(),
                                   self.doubleSpinBox_pixelSize.value(),
                                   selected_dwell_time)
        self.sem.apply_grab_settings()
        self.pushButton_scan.setText('Wait')
        self.pushButton_scan.setEnabled(False)
        self.pushButton_save.setEnabled(False)
        QApplication.processEvents()
        thread = threading.Thread(target=self.perform_scan)
        thread.start()

    def perform_scan(self):
        """Acquire a new frame. Executed in a thread because it may take some
           time and GUI should not freeze.
        """
        self.scan_success = self.sem.acquire_frame(
            self.cfg['acq']['base_dir'] + '\\' + self.file_name + '.tif')
        self.finish_trigger.s.emit()

    def scan_complete(self):
        """This function is called when the scan is complete.
           Reset the GUI and show result of grab command.
        """
        self.pushButton_scan.setText('Scan and grab')
        self.pushButton_scan.setEnabled(True)
        self.pushButton_save.setEnabled(True)
        if self.scan_success:
            self.add_to_log('CTRL: Single frame acquired by user.')
            QMessageBox.information(
                self, 'Frame acquired',
                'The image was acquired and saved as '
                + self.file_name +
                '.tif in the current base directory.',
                QMessageBox.Ok)
        else:
            QMessageBox.warning(
                self, 'Error',
                'An error ocurred while attempting to acquire the frame: '
                + self.sem.get_error_cause(),
                QMessageBox.Ok)
            self.sem.reset_error_state()

    def save_frame(self):
        """Save the image currently visible in SmartSEM."""
        self.file_name = self.lineEdit_filename.text()
        success = self.sem.save_frame(os.path.join(
            self.cfg['acq']['base_dir'], self.file_name + '.tif'))
        if success:
            self.add_to_log('CTRL: Single frame saved by user.')
            QMessageBox.information(
                self, 'Frame saved',
                'The current image shown in SmartSEM was saved as '
                + self.file_name + '.tif in the current base directory.',
                QMessageBox.Ok)
        else:
            QMessageBox.warning(
                self, 'Error',
                'An error ocurred while attempting to save the current '
                'SmarSEM image: '
                + self.sem.get_error_cause(),
                QMessageBox.Ok)
            self.sem.reset_error_state()

    def add_to_log(self, msg):
        """Use trigger and queue to add an entry to the main log."""
        self.main_window_queue.put(utils.format_log_entry(msg))
        self.main_window_trigger.s.emit()

#------------------------------------------------------------------------------

class EHTDlg(QDialog):
    """Show EHT status and let user switch beam on or off."""

    def __init__(self, sem):
        super().__init__()
        self.sem = sem
        loadUi('..\\gui\\eht_dlg.ui', self)
        self.setWindowModality(Qt.ApplicationModal)
        self.setWindowIcon(QIcon('..\\img\\icon_16px.ico'))
        self.setFixedSize(self.size())
        self.show()
        self.pushButton_on.clicked.connect(self.turn_on)
        self.pushButton_off.clicked.connect(self.turn_off)
        self.update_status()

    def update_status(self):
        if self.sem.is_eht_on():
            pal = QPalette(self.label_EHTStatus.palette())
            pal.setColor(QPalette.WindowText, QColor(Qt.red))
            self.label_EHTStatus.setPalette(pal)
            self.label_EHTStatus.setText('ON')
            self.pushButton_on.setEnabled(False)
            self.pushButton_off.setEnabled(True)
        else:
            pal = QPalette(self.label_EHTStatus.palette())
            pal.setColor(QPalette.WindowText, QColor(Qt.black))
            self.label_EHTStatus.setPalette(pal)
            self.label_EHTStatus.setText('OFF')
            self.pushButton_on.setEnabled(True)
            self.pushButton_off.setEnabled(False)

    def turn_on(self):
        self.pushButton_on.setEnabled(False)
        self.pushButton_on.setText('Wait')
        thread = threading.Thread(target=self.send_on_cmd_and_wait)
        thread.start()

    def turn_off(self):
        self.pushButton_off.setEnabled(False)
        self.pushButton_off.setText('Wait')
        QApplication.processEvents()
        thread = threading.Thread(target=self.send_off_cmd_and_wait)
        thread.start()

    def send_on_cmd_and_wait(self):
        self.sem.turn_eht_on()
        max_wait_time = 15
        while not self.sem.is_eht_on() and max_wait_time > 0:
            sleep(1)
            max_wait_time -= 1
        self.pushButton_on.setText('ON')
        self.update_status()

    def send_off_cmd_and_wait(self):
        self.sem.turn_eht_off()
        max_wait_time = 15
        while not self.sem.is_eht_off() and max_wait_time > 0:
            sleep(1)
            max_wait_time -= 1
        self.pushButton_off.setText('OFF')
        self.update_status()

#------------------------------------------------------------------------------

class FTSetParamsDlg(QDialog):
    """Read working distance and stigmation values from user input or
       from SmarSEM. Used for setting WD/STIG for individual tiles in
       focus tool.
    """

    def __init__(self, sem, current_wd, current_stig_x, current_stig_y,
                 simulation_mode=False):
        super().__init__()
        self.sem = sem
        loadUi('..\\gui\\focus_tool_set_params_dlg.ui', self)
        self.setWindowModality(Qt.ApplicationModal)
        self.setWindowIcon(QIcon('..\\img\\icon_16px.ico'))
        self.setFixedSize(self.size())
        self.show()
        if simulation_mode:
            self.pushButton_getFromSmartSEM.setEnabled(False)
        self.pushButton_getFromSmartSEM.clicked.connect(self.get_from_sem)
        if current_wd is not None:
            self.doubleSpinBox_currentFocus.setValue(1000 * current_wd)
        else:
            self.doubleSpinBox_currentFocus.setValue(0)
        if current_stig_x is not None:
            self.doubleSpinBox_currentStigX.setValue(current_stig_x)
        else:
            self.doubleSpinBox_currentStigX.setValue(0)
        if current_stig_y is not None:
            self.doubleSpinBox_currentStigY.setValue(current_stig_y)
        else:
            self.doubleSpinBox_currentStigY.setValue(0)

    def get_from_sem(self):
        self.doubleSpinBox_currentFocus.setValue(1000 * self.sem.get_wd())
        self.doubleSpinBox_currentStigX.setValue(self.sem.get_stig_x())
        self.doubleSpinBox_currentStigY.setValue(self.sem.get_stig_y())

    def return_params(self):
        return (self.new_wd, self.new_stig_x, self.new_stig_y)

    def accept(self):
        self.new_wd = self.doubleSpinBox_currentFocus.value() / 1000
        self.new_stig_x = self.doubleSpinBox_currentStigX.value()
        self.new_stig_y = self.doubleSpinBox_currentStigY.value()
        super().accept()

#------------------------------------------------------------------------------

class FTMoveDlg(QDialog):
    """Move the stage to the selected tile or OV position."""

    def __init__(self, microtome, coordinate_system, grid_manager,
                 grid_number, tile_number, ov_number):
        super().__init__()
        self.microtome = microtome
        self.cs = coordinate_system
        self.gm = grid_manager
        self.ov_number = ov_number
        self.grid_number = grid_number
        self.tile_number = tile_number
        self.error = False
        self.finish_trigger = Trigger()
        self.finish_trigger.s.connect(self.move_completed)
        loadUi('..\\gui\\focus_tool_move_dlg.ui', self)
        self.setWindowModality(Qt.ApplicationModal)
        self.setWindowIcon(QIcon('..\\img\\icon_16px.ico'))
        self.setFixedSize(self.size())
        self.show()
        self.pushButton_move.clicked.connect(self.start_move)
        if ov_number >= 0:
            self.label_moveTarget.setText('OV ' + str(ov_number))
        elif (grid_number >= 0) and (tile_number >= 0):
            self.label_moveTarget.setText(
                'Grid: %d, Tile: %d' % (grid_number, tile_number))

    def start_move(self):
        self.error = False
        self.pushButton_move.setText('Busy... please wait.')
        self.pushButton_move.setEnabled(False)
        thread = threading.Thread(target=self.move_and_wait)
        thread.start()

    def move_and_wait(self):
        # Load target coordinates
        if self.ov_number >= 0:
            stage_x, stage_y = self.cs.get_ov_centre_s(self.ov_number)
        elif self.tile_number >= 0:
            stage_x, stage_y = self.gm.get_tile_coordinates_s(
                self.grid_number, self.tile_number)
        # Now move the stage
        self.microtome.move_stage_to_xy((stage_x, stage_y))
        if self.microtome.get_error_state() > 0:
            self.error = True
            self.microtome.reset_error_state()
        # Signal that move complete
        self.finish_trigger.s.emit()

    def move_completed(self):
        if self.error:
            QMessageBox.warning(self, 'Error',
                'An error was detected during the move. '
                'Please try again.',
                QMessageBox.Ok)
        else:
            QMessageBox.information(self, 'Move complete',
                'The stage has been moved to the selected position. '
                'The Viewport will be updated after pressing OK.',
                QMessageBox.Ok)
            super().accept()
        # Enable button again:
        self.pushButton_move.setText('Move again')
        self.pushButton_move.setEnabled(True)

#------------------------------------------------------------------------------

class MotorTestDlg(QDialog):
    """Perform a random-walk-like XYZ motor test. Experimental, only for
       testing/debugging. Only works with a microtome for now."""

    def __init__(self, cfg, microtome, main_window_queue, main_window_trigger):
        super().__init__()
        self.cfg = cfg
        self.microtome = microtome
        self.main_window_queue = main_window_queue
        self.main_window_trigger = main_window_trigger
        loadUi('..\\gui\\motor_test_dlg.ui', self)
        self.setWindowModality(Qt.ApplicationModal)
        self.setWindowIcon(QIcon('..\\img\\icon_16px.ico'))
        self.setFixedSize(self.size())
        self.show()
        # Set up trigger and queue to update dialog GUI during approach:
        self.progress_trigger = Trigger()
        self.progress_trigger.s.connect(self.update_progress)
        self.finish_trigger = Trigger()
        self.finish_trigger.s.connect(self.test_finished)
        self.spinBox_duration.setRange(1, 9999)
        self.spinBox_duration.setSingleStep(10)
        self.spinBox_duration.setValue(10)
        self.pushButton_startTest.clicked.connect(self.start_random_walk)
        self.pushButton_abortTest.clicked.connect(self.abort_random_walk)
        self.pushButton_startTest.setEnabled(True)
        self.pushButton_abortTest.setEnabled(False)
        self.test_in_progress = False
        self.start_time = None

    def add_to_log(self, msg):
        self.main_window_queue.put(utils.format_log_entry(msg))
        self.main_window_trigger.s.emit()

    def update_progress(self):
        if self.start_time is not None:
            elapsed_time = time() - self.start_time
            if elapsed_time > self.duration * 60:
                self.test_in_progress = False
                self.progressBar.setValue(100)
            else:
                self.progressBar.setValue(
                    int(elapsed_time/(self.duration * 60) * 100))

    def start_random_walk(self):
        self.aborted = False
        self.start_z = self.microtome.get_stage_z()
        if self.start_z is not None:
            self.pushButton_startTest.setEnabled(False)
            self.pushButton_abortTest.setEnabled(True)
            self.buttonBox.setEnabled(False)
            self.spinBox_duration.setEnabled(False)
            self.progressBar.setValue(0)
            thread = threading.Thread(target=self.random_walk_thread)
            thread.start()
        else:
            self.microtome.reset_error_state()
            QMessageBox.warning(self, 'Error',
                'Could not read current z stage position',
                QMessageBox.Ok)

    def abort_random_walk(self):
        self.aborted = True
        self.test_in_progress = False

    def test_finished(self):
        self.add_to_log('3VIEW: Motor test finished.')
        self.add_to_log('3VIEW: Moving back to starting z position.')
        # Safe mode must be set to false because diff likely > 200 nm
        self.microtome.move_stage_to_z(self.start_z, safe_mode=False)
        if self.microtome.get_error_state() > 0:
            self.microtome.reset_error_state()
            QMessageBox.warning(
                self, 'Error',
                'Error moving stage back to starting position. Please '
                'check the current z coordinate before (re)starting a stack.',
                QMessageBox.Ok)
        if self.aborted:
            QMessageBox.information(
                self, 'Aborted',
                'Motor test was aborted by user.'
                + '\nPlease make sure that z coordinate is back at starting '
                'position of ' + str(self.start_z) + '.',
                QMessageBox.Ok)
        else:
            QMessageBox.information(
                self, 'Test complete',
                'Motor test complete.\nA total of '
                + str(self.number_tests) + ' xyz moves were performed.\n'
                'Number of errors: ' + str(self.number_errors)
                + '\nPlease make sure that z coordinate is back at starting '
                'position of ' + str(self.start_z) + '.',
                QMessageBox.Ok)
        self.pushButton_startTest.setEnabled(True)
        self.pushButton_abortTest.setEnabled(False)
        self.buttonBox.setEnabled(True)
        self.spinBox_duration.setEnabled(True)
        self.test_in_progress = False

    def random_walk_thread(self):
        self.test_in_progress = True
        self.duration = self.spinBox_duration.value()
        self.start_time = time()
        self.progress_trigger.s.emit()
        self.number_tests = 0
        self.number_errors = 0
        current_x, current_y = 0, 0
        current_z = self.start_z
        # Open log file:
        logfile = open(self.cfg['acq']['base_dir'] + '\\motor_test_log.txt',
                       'w', buffering=1)
        while self.test_in_progress:
            # Start 'random' walk
            if self.number_tests % 10 == 0:
                dist = 300  # longer move every 10th cycle
            else:
                dist = 50
            current_x += (random() - 0.5) * dist
            current_y += (random() - 0.5) * dist
            if self.number_tests % 2 == 0:
                current_z += (random() - 0.5) * 0.2
            else:
                current_z += 0.025
            if current_z < 0:
                current_z = 0
            # If end of permissable range is reached, go back to starting point
            if (abs(current_x) > 600 or
                abs(current_y) > 600 or
                current_z > 600):
                current_x, current_y = 0, 0
                current_z = self.start_z
            logfile.write('{0:.3f}, '.format(current_x)
                          + '{0:.3f}, '.format(current_y)
                          + '{0:.3f}'.format(current_z) + '\n')
            self.microtome.move_stage_to_xy((current_x, current_y))
            if self.microtome.get_error_state() > 0:
                self.number_errors += 1
                logfile.write('ERROR DURING XY MOVE: '
                              + self.microtome.get_error_cause()
                              + '\n')
                self.microtome.reset_error_state()
            else:
                self.microtome.move_stage_to_z(current_z, safe_mode=False)
                if self.microtome.get_error_state() > 0:
                    self.number_errors += 1
                    logfile.write('ERROR DURING Z MOVE: '
                                  + self.microtome.get_error_cause()
                                  + '\n')
                    self.microtome.reset_error_state()
                else:
                    logfile.write('OK\n')

            self.number_tests += 1
            self.progress_trigger.s.emit()
        logfile.write('NUMBER OF ERRORS: ' + str(self.number_errors))
        logfile.close()
        # Signal that thread is done:
        self.finish_trigger.s.emit()

    def abort_test(self):
        self.aborted = True
        self.pushButton_abortTest.setEnabled(False)

    def closeEvent(self, event):
        if not self.test_in_progress:
            event.accept()
        else:
            event.ignore()

    def accept(self):
        if not self.approach_in_progress:
            super().accept()

#------------------------------------------------------------------------------

class StubOVDlg(QDialog):
    """Acquire a stub overview mosaic image. The user can specify the location
       in stage coordinates and the size of the mosaic.
    """

    def __init__(self, position, size_selector,
                 base_dir, slice_counter,
                 sem, stage, ovm, cs,
                 main_window_queue, main_window_trigger):
        super().__init__()
        loadUi('..\\gui\\stub_ov_dlg.ui', self)
        self.setWindowModality(Qt.ApplicationModal)
        self.setWindowIcon(QIcon('..\\img\\icon_16px.ico'))
        self.setFixedSize(self.size())
        self.show()
        self.base_dir = base_dir
        self.slice_counter = slice_counter
        self.sem = sem
        self.stage = stage
        self.ovm = ovm
        self.cs = cs
        self.main_window_queue = main_window_queue
        self.main_window_trigger = main_window_trigger
        # Set up trigger and queue to update dialog GUI during approach:
        self.acq_thread_trigger = Trigger()
        self.acq_thread_trigger.s.connect(self.process_thread_signal)
        self.acq_thread_queue = Queue()
        self.abort_queue = Queue()
        self.acq_in_progress = False
        self.pushButton_acquire.clicked.connect(self.acquire_stub_ov)
        self.pushButton_abort.clicked.connect(self.abort)
        self.spinBox_X.setValue(position[0])
        self.spinBox_Y.setValue(position[1])
        self.size_selector = size_selector
        self.size_list = []
        self.durations = []
        for i in range(7):
            # Show available mosaic sizes and the corresponding estimated
            # durations in min
            rows, cols = ovm.STUB_OV_SIZE[i][0], ovm.STUB_OV_SIZE[i][1]
            width = int((cols * ovm.STUB_OV_FRAME_WIDTH
                        - (cols-1) * ovm.STUB_OV_OVERLAP)
                        * ovm.STUB_OV_PIXEL_SIZE / 1000)
            height = int((rows * ovm.STUB_OV_FRAME_HEIGHT
                         - (rows-1) * ovm.STUB_OV_OVERLAP)
                         * ovm.STUB_OV_PIXEL_SIZE / 1000)
            time = int(round((rows * cols * 10 + 20) / 60))
            self.size_list.append(str(width) + ' µm × ' + str(height) + ' µm')
            self.durations.append('Up to ' + str(time) + ' min')
        # Grid size selection:
        self.comboBox_sizeSelector.addItems(self.size_list)
        self.comboBox_sizeSelector.setCurrentIndex(self.size_selector)
        self.comboBox_sizeSelector.currentIndexChanged.connect(
            self.update_duration)
        self.label_duration.setText(self.durations[2])
        self.previous_centre = self.cs.get_stub_ov_centre_s()
        self.previous_origin = self.cs.get_stub_ov_origin_s()
        self.previous_size_selector = self.ovm.get_stub_ov_size_selector()

    def process_thread_signal(self):
        """Process commands from the queue when a trigger signal occurs
           while the acquisition of the stub overview is running.
        """
        msg = self.acq_thread_queue.get()
        if msg == 'UPDATE STAGEPOS':
            self.show_new_stage_pos()
        elif msg[:15] == 'UPDATE PROGRESS':
            percentage = int(msg[15:])
            self.progressBar.setValue(percentage)
        elif msg == 'STUB OV SUCCESS':
            self.main_window_queue.put('STUB OV SUCCESS')
            self.main_window_trigger.s.emit()
            self.pushButton_acquire.setEnabled(True)
            self.pushButton_abort.setEnabled(False)
            self.buttonBox.setEnabled(True)
            self.spinBox_X.setEnabled(True)
            self.spinBox_Y.setEnabled(True)
            self.comboBox_sizeSelector.setEnabled(True)
            QMessageBox.information(
                self, 'Stub Overview acquisition complete',
                'The stub overview was completed successfully.',
                QMessageBox.Ok)
            self.acq_in_progress = False
        elif msg == 'STUB OV FAILURE':
            self.main_window_queue.put('STUB OV FAILURE')
            self.main_window_trigger.s.emit()
            # Restore previous origin:
            self.cs.set_stub_ov_origin_s(self.previous_origin)
            self.cs.set_stub_ov_centre_s(self.previous_centre)
            self.ovm.set_stub_ov_size_selector(self.previous_size_selector)
            QMessageBox.warning(
                self, 'Error during stub overview acquisition',
                'An error occurred during the acquisition of the stub '
                'overview mosaic. The most likely cause are incorrect '
                'settings of the stage X/Y motor ranges or speeds. Home '
                'the stage and check whether the range limits specified '
                'in SBEMimage are correct.',
                QMessageBox.Ok)
            self.acq_in_progress = False
            self.close()
        elif msg == 'STUB OV ABORT':
            self.main_window_queue.put('STATUS IDLE')
            self.main_window_trigger.s.emit()
            # Restore previous origin:
            self.cs.set_stub_ov_origin_s(self.previous_origin)
            self.cs.set_stub_ov_centre_s(self.previous_centre)
            self.ovm.set_stub_ov_size_selector(self.previous_size_selector)
            QMessageBox.information(
                self, 'Stub Overview acquisition aborted',
                'The stub overview acquisition was aborted.',
                QMessageBox.Ok)
            self.acq_in_progress = False
            self.close()

    def update_duration(self):
        self.label_duration.setText(self.durations[
            self.comboBox_sizeSelector.currentIndex()])

    def show_new_stage_pos(self):
        self.main_window_queue.put('UPDATE XY')
        self.main_window_trigger.s.emit()

    def add_to_log(self, msg):
        self.main_window_queue.put(utils.format_log_entry(msg))
        self.main_window_trigger.s.emit()

    def acquire_stub_ov(self):
        """Acquire the stub overview. Acquisition routine runs in
           a thread.
        """
        # Start acquisition only if EHT is on:
        if self.sem.is_eht_on():
            self.acq_in_progress = True
            # Save previous stub OV origin in case user aborts acq:
            position = (self.spinBox_X.value(), self.spinBox_Y.value())
            size_selector = self.comboBox_sizeSelector.currentIndex()
            self.add_to_log(
                'CTRL: User-requested acquisition of stub OV mosaic started.')
            self.pushButton_acquire.setEnabled(False)
            self.pushButton_abort.setEnabled(True)
            self.buttonBox.setEnabled(False)
            self.spinBox_X.setEnabled(False)
            self.spinBox_Y.setEnabled(False)
            self.comboBox_sizeSelector.setEnabled(False)
            self.progressBar.setValue(0)
            self.main_window_queue.put('STUB OV BUSY')
            self.main_window_trigger.s.emit()
            QApplication.processEvents()
            stub_acq_thread = threading.Thread(
                                  target=acq_func.acquire_stub_ov,
                                  args=(self.base_dir, self.slice_counter,
                                        self.sem, self.stage,
                                        position, size_selector,
                                        self.ovm, self.cs,
                                        self.acq_thread_queue,
                                        self.acq_thread_trigger,
                                        self.abort_queue,))
            stub_acq_thread.start()
        else:
            QMessageBox.warning(
                self, 'EHT off',
                'EHT / high voltage is off. Please turn '
                'it on before starting the acquisition.',
                QMessageBox.Ok)

    def abort(self):
        if self.abort_queue.empty():
            self.abort_queue.put('ABORT')
            self.pushButton_abort.setEnabled(False)

    def closeEvent(self, event):
        if not self.acq_in_progress:
            event.accept()
        else:
            event.ignore()

#------------------------------------------------------------------------------

class AboutBox(QDialog):
    """Show the About dialog box with info about SBEMimage and the current
       version and release date.
    """

    def __init__(self, VERSION):
        super().__init__()
        loadUi('..\\gui\\about_box.ui', self)
        self.setWindowModality(Qt.ApplicationModal)
        self.setWindowIcon(QIcon('..\\img\\icon_16px.ico'))
        self.label_version.setText('Version ' + VERSION)
        self.labelIcon.setPixmap(QPixmap('..\\img\\logo.png'))
        self.setFixedSize(self.size())
        self.show()<|MERGE_RESOLUTION|>--- conflicted
+++ resolved
@@ -1064,9 +1064,6 @@
             self.main_window_trigger.s.emit()
 
     def save_current_settings(self):
-        if self.cfg['sys']['magc_mode'] == 'True':
-            grid_center = self.gm.get_grid_center_s(self.current_grid)
-            
         error_msg = ''
         self.gm.set_grid_size(self.current_grid,
                               (self.spinBox_rows.value(),
@@ -1107,15 +1104,12 @@
         self.gm.calculate_grid_map(self.current_grid)
         # Update wd/stig map:
         self.gm.initialize_wd_stig_map(self.current_grid)
-        if self.cfg['sys']['magc_mode'] == 'True':
-            self.gm.set_grid_center_s(self.current_grid, grid_center)            
-            self.gm.update_source_ROIs_from_grids()
         if error_msg:
             QMessageBox.warning(self, 'Error', error_msg, QMessageBox.Ok)
         else:
             self.main_window_queue.put('GRID SETTINGS CHANGED')
             self.main_window_trigger.s.emit()
-            
+
     def open_adaptive_focus_dlg(self):
         sub_dialog = AdaptiveFocusSettingsDlg(self.gm, self.current_grid)
         sub_dialog.exec_()
@@ -1280,16 +1274,9 @@
 class GridRotationDlg(QDialog):
     """Change the rotation angle of a selected grid."""
 
-<<<<<<< HEAD
-    def __init__(self, selected_grid, gm, cfg, main_window_queue, main_window_trigger):
-        self.selected_grid = selected_grid
-        self.gm = gm
-        self.cfg = cfg
-=======
     def __init__(self, selected_grid, gm, main_window_queue, main_window_trigger):
         self.selected_grid = selected_grid
         self.gm = gm
->>>>>>> 5c6887da
         self.main_window_queue = main_window_queue
         self.main_window_trigger = main_window_trigger
         self.rotation_in_progress = False
@@ -1388,11 +1375,6 @@
     def accept(self):
         # Calculate new grid map with new rotation angle:
         self.gm.calculate_grid_map(self.selected_grid)
-<<<<<<< HEAD
-        if self.cfg['sys']['magc_mode'] == 'True':
-            self.gm.update_source_ROIs_from_grids()
-=======
->>>>>>> 5c6887da
         super().accept()
 
 #------------------------------------------------------------------------------

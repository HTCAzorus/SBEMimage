# -*- coding: utf-8 -*-

# ==============================================================================
#   This source file is part of SBEMimage (github.com/SBEMimage)
#   (c) 2018-2020 Friedrich Miescher Institute for Biomedical Research, Basel,
#   and the SBEMimage developers.
#   This software is licensed under the terms of the MIT License.
#   See LICENSE.txt in the project root folder.
# ==============================================================================

"""The following two functions check configuration files, and update older or
non-compliant configuration files to match default.ini and system.cfg.

TODO: Before merging the dev branch to master, add backward compatibility for
several entries in the system.cfg.
"""

import os
from configparser import ConfigParser


# The following constants must be updated if entries are added to or
# deleted from the default configuration files
CFG_TEMPLATE_FILE = '..\\cfg\\default.ini'  # Template of user configuration
<<<<<<< HEAD
CFG_NUMBER_SECTIONS = 12
CFG_NUMBER_KEYS = 201
=======
CFG_NUMBER_SECTIONS = 11
CFG_NUMBER_KEYS = 198
>>>>>>> c46b6cce

SYSCFG_TEMPLATE_FILE = '..\\cfg\\system.cfg'  # Template of system configuration
SYSCFG_NUMBER_SECTIONS = 8
SYSCFG_NUMBER_KEYS = 46


def process_cfg(current_cfg, current_syscfg, is_default_cfg=False):
    """Go through all sections and keys of the template configuration files and
    check whether entries are present in configuration files to be processed.
    If an entry cannot be found, use the entry from the template.
    """

    cfg_template = None
    cfg_load_success = True
    cfg_valid = True
    cfg_changed = False
    syscfg_template = None
    syscfg_load_success = True
    syscfg_valid = True
    syscfg_changed = False

    exceptions = ''

    if is_default_cfg:
        # Currently, the only validity check is verifying the number of entries.
        cfg_valid = check_number_of_entries(current_cfg, False)
        syscfg_valid = check_number_of_entries(current_syscfg, True)
    else:
        # Load default configuration. This file must be up-to-date. It is always
        # bundled with each new version of SBEMimage.
        if os.path.isfile(CFG_TEMPLATE_FILE):
            cfg_template = ConfigParser()
            try:
                with open(CFG_TEMPLATE_FILE, 'r') as file:
                    cfg_template.read_file(file)
            except Exception as e:
                cfg_load_success = False
                exceptions += str(e) + '; '
        if os.path.isfile(SYSCFG_TEMPLATE_FILE):
            syscfg_template = ConfigParser()
            try:
                with open(SYSCFG_TEMPLATE_FILE, 'r') as file:
                    syscfg_template.read_file(file)
            except Exception as e:
                syscfg_load_success = False
                exceptions += str(e) + '; '
        if cfg_load_success:
            cfg_valid = check_number_of_entries(cfg_template, False)
        if syscfg_load_success:
            syscfg_valid = check_number_of_entries(syscfg_template, True)

        if (cfg_load_success and syscfg_load_success
                and cfg_valid and syscfg_valid):
            # If there are obsolete key names, update them and preserve
            # the entries.
            cfg_changed, syscfg_changed = (
                update_key_names(current_cfg, current_syscfg))
            # Compare default config to current user config.
            for section in cfg_template.sections():
                # Go through all sections and keys.
                for key in cfg_template[section]:
                    if current_cfg.has_option(section, key):
                        cfg_template[section][key] = current_cfg[section][key]
                    else:
                        cfg_changed = True
            # Compare sys default config.
            for section in syscfg_template.sections():
                for key in syscfg_template[section]:
                    if current_syscfg.has_option(section, key):
                        if key != 'recognized':
                            syscfg_template[section][key] = (
                                current_syscfg[section][key])
                    else:
                        syscfg_changed = True

    success = (cfg_load_success and syscfg_load_success
               and cfg_valid and syscfg_valid)

    if not cfg_valid:
        exceptions += 'Invalid number of sections in config; '
    if not syscfg_valid:
        exceptions += 'Invalid number of sections in system config; '

    # cfg_template and syscfg_template are now the updated versions of the
    # current configuration
    return (success, exceptions,
            cfg_changed, syscfg_changed,
            cfg_template, syscfg_template)


def check_number_of_entries(cfg, is_sys_cfg=False):
    all_sections = cfg.sections()
    section_count = len(all_sections)
    key_count = 0
    for section in all_sections:
        key_count += len(cfg[section])
    if is_sys_cfg:
        return (section_count == SYSCFG_NUMBER_SECTIONS
                and key_count == SYSCFG_NUMBER_KEYS)
    else:
        return (section_count == CFG_NUMBER_SECTIONS
                and key_count == CFG_NUMBER_KEYS)


def update_key_names(cfg, syscfg):
    """Ensure backward compatibility for several key names."""
    cfg_changed, syscfg_changed = False, False
    if cfg.has_option('grids', 'wd_stig_data'):
        cfg['grids']['wd_stig_params'] = cfg['grids']['wd_stig_data']
        cfg_changed = True
    if cfg.has_option('grids', 'tile_size_px_py'):
        cfg['grids']['tile_size'] = cfg['grids']['tile_size_px_py']
        cfg_changed = True
    if cfg.has_option('grids', 'use_adaptive_focus'):
        cfg['grids']['use_wd_gradient'] = (
            cfg['grids']['use_adaptive_focus'])
        cfg_changed = True
    if cfg.has_option('grids', 'adaptive_focus_tiles'):
        cfg['grids']['wd_gradient_ref_tiles'] = (
            cfg['grids']['adaptive_focus_tiles'])
        cfg_changed = True
    if cfg.has_option('overviews', 'ov_size_px_py'):
        cfg['overviews']['ov_size'] = cfg['overviews']['ov_size_px_py']
        cfg_changed = True
    if syscfg.has_option('stage', 'microtome_motor_limits' ):
        syscfg['stage']['microtome_stage_limits'] = (
            syscfg['stage']['microtome_motor_limits'])
        syscfg_changed = True
    if syscfg.has_option('stage', 'sem_motor_limits' ):
        syscfg['stage']['sem_stage_limits'] = (
            syscfg['stage']['sem_motor_limits'])
        syscfg_changed = True
    if syscfg.has_option('stage', 'microtome_calibration_data' ):
        syscfg['stage']['microtome_calibration_params'] = (
            syscfg['stage']['microtome_calibration_data'])
        syscfg_changed = True
    if syscfg.has_option('stage', 'sem_calibration_data' ):
        syscfg['stage']['sem_calibration_params'] = (
            syscfg['stage']['sem_calibration_data'])
        syscfg_changed = True
    return cfg_changed, syscfg_changed<|MERGE_RESOLUTION|>--- conflicted
+++ resolved
@@ -22,13 +22,8 @@
 # The following constants must be updated if entries are added to or
 # deleted from the default configuration files
 CFG_TEMPLATE_FILE = '..\\cfg\\default.ini'  # Template of user configuration
-<<<<<<< HEAD
 CFG_NUMBER_SECTIONS = 12
-CFG_NUMBER_KEYS = 201
-=======
-CFG_NUMBER_SECTIONS = 11
-CFG_NUMBER_KEYS = 198
->>>>>>> c46b6cce
+CFG_NUMBER_KEYS = 203
 
 SYSCFG_TEMPLATE_FILE = '..\\cfg\\system.cfg'  # Template of system configuration
 SYSCFG_NUMBER_SECTIONS = 8

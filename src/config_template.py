--- conflicted
+++ resolved
@@ -28,12 +28,9 @@
 SYSCFG_TEMPLATE_FILE = '..\\cfg\\system.cfg'  # Template of system configuration
 SYSCFG_NUMBER_SECTIONS = 8
 SYSCFG_NUMBER_KEYS = 50
-<<<<<<< HEAD
-=======
 
 # Presets file: contains presets for different devices
 DEVICE_PRESETS_FILE = '..\\cfg\\device_presets.cfg'
->>>>>>> ee319008
 
 # Backward compatibility for older system config files
 LEGACY_DEVICE_NUMBERS = {0: 'Gatan 3View',

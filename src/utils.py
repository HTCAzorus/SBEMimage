# -*- coding: utf-8 -*-

# ==============================================================================
#   This source file is part of SBEMimage (github.com/SBEMimage)
#   (c) 2018-2020 Friedrich Miescher Institute for Biomedical Research, Basel,
#   and the SBEMimage developers.
#   This software is licensed under the terms of the MIT License.
#   See LICENSE.txt in the project root folder.
# ==============================================================================

"""This modules provides various constants and helper functions."""

import os
import datetime
import json
import re
<<<<<<< HEAD
import logging
import threading
from enum import Enum
=======
import math

>>>>>>> 445f27cf
import numpy as np
import cv2
from skimage.transform import ProjectiveTransform
from skimage.measure import ransac

from time import sleep
from queue import Queue
from serial.tools import list_ports
<<<<<<< HEAD
from logging import StreamHandler
from logging.handlers import RotatingFileHandler
=======

from shapely.geometry import Polygon
from shapely.geometry import Point

>>>>>>> 445f27cf
from PyQt5.QtCore import QObject, pyqtSignal

# Default and minimum size of the Viewport canvas.
VP_WIDTH = 1000
VP_HEIGHT = 800

# XY margins between display area and the top-left corner of the Viewport
# window. These margins must be subtracted from the coordinates provided
# when the user clicks onto the window.
VP_MARGIN_X = 20
VP_MARGIN_Y = 40

# Difference in pixels between the Viewport window width/height and the
# Viewport canvas width/height.
VP_WINDOW_DIFF_X = 50
VP_WINDOW_DIFF_Y = 150

# Zoom parameters to convert between the scale factors and the position
# of the zoom sliders in the Viewport (VP) and the Slice-by-Slice viewer
# (SV). Zoom settings for tiles and for OVs are stored separately because
# tiles and OVs usually differ in pixel size by an order of magnitude.
VP_ZOOM_MICROTOME_STAGE = (0.2, 1.05)
VP_ZOOM_SEM_STAGE = (0.0055, 1.085)
SV_ZOOM_OV = (1.0, 1.03)
SV_ZOOM_TILE = (5.0, 1.04)

# Number of digits used to format image file names.
OV_DIGITS = 3         # up to 999 overview images
GRID_DIGITS = 4       # up to 9999 grids
TILE_DIGITS = 4       # up to 9999 tiles per grid
SLICE_DIGITS = 5      # up to 99999 slices per stack

PRESSURE_FROM_SEM = {"mbar": 1000, "Pa": 100000, "Torr": 750.061682704}
PRESSURE_TO_SEM = {"mbar": 0.001, "Pa": 0.00001, "Torr": 0.00133322368421}

# Regular expressions for checking user input of tiles and overviews
RE_TILE_LIST = re.compile('^((0|[1-9][0-9]*)[.](0|[1-9][0-9]*))'
                          '([ ]*,[ ]*(0|[1-9][0-9]*)[.](0|[1-9][0-9]*))*$')
RE_OV_LIST = re.compile('^([0-9]+)([ ]*,[ ]*[0-9]+)*$')

<<<<<<< HEAD
LOG_FILENAME = '../log/SBEMimage.log'
# Custom date/time / format to get '.' instead of ',' as millisecond separator
LOG_FORMAT = '%(asctime)s.%(msecs)03d %(levelname)s %(category)s: %(message)s'
LOG_FORMAT_SCREEN = '%(asctime)s | %(category)-5s : %(message)s'
LOG_FORMAT_DATETIME = '%Y-%m-%d %H:%M:%S'
LOG_MAX_FILESIZE = 10000000
LOG_MAX_FILECOUNT = 20


# TODO: replace values with auto()
class Error(Enum):
    none = 0

    # Movement
    move_init = 42
    move_params = 44
    move_unsafe = 45

    # DM communication
    dm_init = 101
    dm_comm_send = 102
    dm_comm_response = 103
    dm_comm_retval = 104

    # 3View/SBEM hardware
    stage_xy = 201
    stage_z = 202
    stage_z_move = 203
    cutting = 204
    sweeping = 205
    mismatch_z = 206

    # SmartSEM/SEM
    smartsem_api = 301
    grab_image = 302
    grab_incomplete = 303
    frame_frozen = 304
    smartsem_response = 305
    eht = 306
    beam_current = 307
    frame_size = 308
    magnification = 309
    scan_rate = 310
    working_distance = 311
    stig_xy = 312
    beam_blanking = 313
    hp_hv = 314
    fcc = 315
    aperture_size = 316
    high_current = 317

    # I/O error
    primary_drive = 401
    mirror_drive = 402
    file_overwrite = 403
    image_load = 404

    # Other errors during acq
    sweeps_max = 501
    overview_image = 502
    tile_image_range = 503
    tile_image_compare = 504
    autofocus_smartsem = 505
    autofocus_heuristic = 506
    wd_stig_difference = 507
    metadata_server = 508

    # Reserved for user-defined errors
    test_case = 601

    # Error in configuration
    configuration = 701


Errors = {
    Error.none: 'No error',

    # Movement
    Error.move_init: 'Movement initialisation error',
    Error.move_params: 'Movement invalid parameter',
    Error.move_unsafe: 'Movement unsafe',

    # DM communication
    Error.dm_init: 'DM script initialisation error',
    Error.dm_comm_send: 'DM communication error (command could not be sent)',
    Error.dm_comm_response: 'DM communication error (unresponsive)',
    Error.dm_comm_retval: 'DM communication error (return values could not be read)',

    # 3View/SBEM hardware
    Error.stage_xy: 'Stage error (XY target position not reached)',
    Error.stage_z: 'Stage error (Z target position not reached)',
    Error.stage_z_move: 'Stage error (Z move too large)',
    Error.cutting: 'Cutting error',
    Error.sweeping: 'Sweeping error',
    Error.mismatch_z: 'Z mismatch error',

    # SmartSEM/SEM
    Error.smartsem_api: 'SmartSEM API initialisation error',
    Error.grab_image: 'Grab image error',
    Error.grab_incomplete: 'Grab incomplete error',
    Error.frame_frozen: 'Frozen frame error',
    Error.smartsem_response: 'SmartSEM unresponsive error',
    Error.eht: 'EHT error',
    Error.beam_current: 'Beam current error',
    Error.frame_size: 'Frame size error',
    Error.magnification: 'Magnification error',
    Error.scan_rate: 'Scan rate error',
    Error.working_distance: 'WD error',
    Error.stig_xy: 'STIG XY error',
    Error.beam_blanking: 'Beam blanking error',
    Error.hp_hv: 'HV/VP error',
    Error.fcc: 'FCC error',
    Error.aperture_size: 'Aperture size error',

    # I/O error
    Error.primary_drive: 'Primary drive error',
    Error.mirror_drive: 'Mirror drive error',
    Error.file_overwrite: 'Overwrite file error',
    Error.image_load: 'Load image error',

    # Other errors during acq
    Error.sweeps_max: 'Maximum sweeps error',
    Error.overview_image: 'Overview image error (outside of range)',
    Error.tile_image_range: 'Tile image error (outside of range)',
    Error.tile_image_compare: 'Tile image error (slice-by-slice comparison)',
    Error.autofocus_smartsem: 'Autofocus error (SmartSEM)',
    Error.autofocus_heuristic: 'Autofocus error (heuristic)',
    Error.wd_stig_difference: 'WD/STIG difference error',
    Error.metadata_server: 'Metadata server error',

    # Reserved for user-defined errors
    Error.test_case: 'Test case error',

    # Error in configuration
    Error.configuration: 'Configuration error',
=======
ERROR_LIST = {
    0: 'No error',

    # First digit 1: DM communication
    101: 'DM script initialization error',
    102: 'DM communication error (command could not be sent)',
    103: 'DM communication error (unresponsive)',
    104: 'DM communication error (return values could not be read)',

    # First digit 2: 3View/SBEM hardware
    201: 'Stage error (XY target position not reached)',
    202: 'Stage error (Z target position not reached)',
    203: 'Stage error (Z move too large)',
    204: 'Cutting error',
    205: 'Sweeping error',
    206: 'Z mismatch error',

    # First digit 3: SmartSEM/SEM
    301: 'SmartSEM API initialization error',
    302: 'Grab image error',
    303: 'Grab incomplete error',
    304: 'Frozen frame error',
    305: 'SmartSEM unresponsive error',
    306: 'EHT error',
    307: 'Beam current error',
    308: 'Frame size error',
    309: 'Magnification error',
    310: 'Scan rate error',
    311: 'WD error',
    312: 'STIG XY error',
    313: 'Beam blanking error',

    # First digit 4: I/O error
    401: 'Primary drive error',
    402: 'Mirror drive error',
    403: 'Overwrite file error',
    404: 'Load image error',

    # First digit 5: Other errors during acq
    501: 'Maximum sweeps error',
    502: 'Overview image error (outside of range)',
    503: 'Tile image error (outside of range)',
    504: 'Tile image error (slice-by-slice comparison)',
    505: 'Autofocus error (SmartSEM)' ,
    506: 'Autofocus error (heuristic)',
    507: 'WD/STIG difference error',
    508: 'Metadata server error',

    # First digit 6: reserved for user-defined errors
    601: 'Test case error',

    # First digit 7: error in configuration
    701: 'Configuration error',

    # First digit 9: error in MuliSEM
    901: 'Error: beam control',
    902: 'Error: imaging not possible',
    903: 'Error: auto alignment not possible',
    904: 'Error: failed to write metadata or thumbnails'
>>>>>>> 445f27cf
}


# List of selectable colours for grids (0-9), overviews (10)
# acquisition indicator (11):
COLOUR_SELECTOR = [
    [255, 0, 0],        #0  red (default colour for grid 0)
    [0, 255, 0],        #1  green
    [255, 255, 0],      #2  yellow
    [0, 255, 255],      #3  cyan
    [128, 0, 0],        #4  dark red
    [0, 128, 0],        #5  dark green
    [255, 165, 0],      #6  orange
    [255, 0, 255],      #7  pink
    [173, 216, 230],    #8  grey
    [184, 134, 11],     #9  brown
    [0, 0, 255],        #10 blue (used only for OVs)
    [50, 50, 50],       #11 dark grey for stub OV border
    [128, 0, 128, 80],  #12 transparent violet (to indicate live acq)
    [255, 195, 0]       #13 bright orange (active user flag, measuring tool)
]


class Trigger(QObject):
    """A custom QObject for receiving notifications and commands from threads.
    The trigger signal is emitted by calling signal.emit(). The queue can
    be used to send commands: queue.put(cmd) puts a cmd into the
    queue, and queue.get() reads the cmd and empties the queue.
    """
    signal = pyqtSignal()
    queue = Queue()

    def transmit(self, cmd):
        """Transmit a single command."""
        self.queue.put(cmd)
        self.signal.emit()


class QtTextHandler(StreamHandler):
    def __init__(self):
        StreamHandler.__init__(self)
        self.buffer = []
        self.qt_trigger = None

    def set_output(self, qt_trigger):
        self.qt_trigger = qt_trigger
        for message in self.buffer:
            self.qt_trigger.transmit(message)
        self.buffer.clear()

    def emit(self, record):
        message = self.format(record)
        # Filter stack trace from main view
        if 'Traceback' in message:
            message = (message[:message.index('Traceback')]
                + 'EXCEPTION occurred: See \\log\\SBEMimage.log '
                'and output in console window for details.')
        if self.qt_trigger:
            self.qt_trigger.transmit(message)
        else:
            self.buffer.append(message)


def run_log_thread(thread_function, *args):
    def run_log():
        try:
            thread_function(*args)
        except:
            log_exception("Exception")

    thread = threading.Thread(target=run_log)
    thread.start()


logger: logging.Logger
qt_text_handler = QtTextHandler()


def logging_init(*message):
    global logger
    dirtree = os.path.dirname(LOG_FILENAME)
    if not os.path.exists(dirtree):
        os.makedirs(dirtree)

    logger = logging.getLogger("SBEMimage")
    logger.setLevel(logging.INFO)   # important: anything below this will be filtered irrespective of handler level
    # logging_add_handler(StreamHandler(), level=logging.ERROR)   # filter messages to console log handler
    logging_add_handler(RotatingFileHandler(
        LOG_FILENAME, maxBytes=LOG_MAX_FILESIZE, backupCount=LOG_MAX_FILECOUNT))
    logging_add_handler(qt_text_handler, format=LOG_FORMAT_SCREEN)

    # logger.propagate = False

    if message:
        log_info(*message)


def logging_add_handler(handler, format=LOG_FORMAT, date_format=LOG_FORMAT_DATETIME, level=logging.INFO):
    handler.setFormatter(logging.Formatter(fmt=format, datefmt=date_format))
    handler.setLevel(level)
    logger.addHandler(handler)


def set_log_text_handler(qt_trigger):
    qt_text_handler.set_output(qt_trigger)


def log(level, *pos_params, **key_params):
    category = ""
    if key_params:
        category = key_params['category']
        message = key_params['message']
    else:
        pos_params = pos_params[0]
        if len(pos_params) > 1:
            category = pos_params[0]
            message = " ".join(pos_params[1:])
        else:
            message = pos_params[0]
    logger.log(level=level, msg=message, extra={'category': category})


def log_info(*params):
    log(logging.INFO, params)


def log_warning(*params):
    log(logging.WARNING, params)


def log_error(*params):
    log(logging.ERROR, params)


def log_critical(*params):
    log(logging.CRITICAL, params)


def log_exception(message=""):
    logger.exception(message, extra={'category': 'EXC'})


def try_to_open(file_name, mode):
    """Try to open file and retry twice if unsuccessful."""
    file_handle = None
    success = True
    try:
        file_handle = open(file_name, mode)
    except:
        sleep(2)
        try:
            file_handle = open(file_name, mode)
        except:
            sleep(10)
            try:
                file_handle = open(file_name, mode)
            except:
                success = False
    return success, file_handle

def try_to_remove(file_name):
    """Try to remove file and retry twice if unsuccessful."""
    try:
        os.remove(file_name)
    except:
        sleep(2)
        try:
            os.remove(file_name)
        except:
            sleep(10)
            try:
                os.remove(file_name)
            except:
                return False
    return True


def create_subdirectories(base_dir, dir_list):
    """Create subdirectories given in dir_list in the base folder base_dir."""
    try:
        for dir_name in dir_list:
            new_dir = os.path.join(base_dir, dir_name)
            if not os.path.exists(new_dir):
                os.makedirs(new_dir)
        return True, ''
    except Exception as e:
        return False, str(e)

def fit_in_range(value, min_value, max_value):
    """Make the given value fit into the range min_value..max_value"""
    if value < min_value:
        value = min_value
    elif value > max_value:
        value = max_value
    return value

# TODO (BT): Remove format_log_entry, run through standard logging instead
def format_log_entry(msg):
    """Add timestamp and align msg for logging purposes"""
    timestamp = str(datetime.datetime.now())
    # Align colon (msg must begin with a tag of up to five capital letters,
    # such as 'STAGE' followed by a colon)
    i = msg.find(':')
    if i == -1:   # colon not found
        i = 0
    return (timestamp[:19] + ' | ' + msg[:i] + (6-i) * ' ' + msg[i:])

def format_wd_stig(wd, stig_x, stig_y):
    """Return a formatted string of focus parameters."""
    return ('WD/STIG_XY: '
            + '{0:.6f}'.format(wd * 1000)  # wd in metres, show in mm
            + ', {0:.6f}'.format(stig_x)
            + ', {0:.6f}'.format(stig_y))

def show_progress_in_console(progress):
    """Show character-based progress bar in console window"""
    print('\r[{0}] {1}%'.format(
        '.' * int(progress/10)
        + ' ' * (10 - int(progress/10)),
        progress), end='')

def ov_save_path(base_dir, stack_name, ov_index, slice_counter):
    return os.path.join(
        base_dir, 'overviews', 'ov' + str(ov_index).zfill(OV_DIGITS),
        stack_name + '_ov' + str(ov_index).zfill(OV_DIGITS)
        + '_s' + str(slice_counter).zfill(SLICE_DIGITS) + '.tif')

def ov_debris_save_path(base_dir, stack_name, ov_index, slice_counter,
                        sweep_counter):
    return os.path.join(
        base_dir, 'overviews', 'debris',
        stack_name + '_ov' + str(ov_index).zfill(OV_DIGITS)
        + '_s' + str(slice_counter).zfill(SLICE_DIGITS)
        + '_' + str(sweep_counter) + '.tif')

def tile_relative_save_path(stack_name, grid_index, tile_index, slice_counter):
    return os.path.join(
        'tiles', 'g' + str(grid_index).zfill(GRID_DIGITS),
        't' + str(tile_index).zfill(TILE_DIGITS),
        stack_name + '_g' + str(grid_index).zfill(GRID_DIGITS)
        + '_t' + str(tile_index).zfill(TILE_DIGITS)
        + '_s' + str(slice_counter).zfill(SLICE_DIGITS) + '.tif')

def rejected_tile_save_path(base_dir, stack_name, grid_index, tile_index,
                            slice_counter, fail_counter):
    return os.path.join(
        base_dir, 'tiles', 'rejected',
        stack_name + '_g' + str(grid_index).zfill(GRID_DIGITS)
        + '_t' + str(tile_index).zfill(TILE_DIGITS)
        + '_s' + str(slice_counter).zfill(SLICE_DIGITS)
        + '_'  + str(fail_counter) + '.tif')

def tile_preview_save_path(base_dir, grid_index, tile_index):
    return os.path.join(
        base_dir, 'workspace', 'g' + str(grid_index).zfill(GRID_DIGITS)
         + '_t' + str(tile_index).zfill(TILE_DIGITS) + '.png')

def tile_reslice_save_path(base_dir, grid_index, tile_index):
    return os.path.join(
        base_dir, 'workspace', 'reslices',
        'r_g' + str(grid_index).zfill(GRID_DIGITS)
        + '_t' + str(tile_index).zfill(TILE_DIGITS) + '.png')

def ov_reslice_save_path(base_dir, ov_index):
    return os.path.join(
        base_dir, 'workspace', 'reslices',
        'r_OV' + str(ov_index).zfill(OV_DIGITS) + '.png')

def tile_id(grid_index, tile_index, slice_counter):
    return (str(grid_index).zfill(GRID_DIGITS)
            + '.' + str(tile_index).zfill(TILE_DIGITS)
            + '.' + str(slice_counter).zfill(SLICE_DIGITS))

def validate_tile_list(input_str):
    input_str = input_str.strip()
    success = True
    if not input_str:
        tile_list = []
    else:
        if RE_TILE_LIST.match(input_str):
            tile_list = [s.strip() for s in input_str.split(',')]
        else:
            tile_list = []
            success = False
    return success, tile_list

def validate_ov_list(input_str):
    input_str = input_str.strip()
    success = True
    if not input_str:
        ov_list = []
    else:
        if RE_OV_LIST.match(input_str):
            ov_list = [int(s) for s in input_str.split(',')]
        else:
            ov_list = []
            success = False
    return success, ov_list

def suppress_console_warning():
    # Suppress TIFFReadDirectory warnings that otherwise flood console window
    print('\x1b[19;1H' + 80*' ' + '\x1b[19;1H', end='')
    print('\x1b[18;1H' + 80*' ' + '\x1b[18;1H', end='')
    print('\x1b[17;1H' + 80*' ' + '\x1b[17;1H', end='')
    print('\x1b[16;1H' + 80*' ' + '\x1b[16;1H', end='')

def calculate_electron_dose(current, dwell_time, pixel_size):
    """Calculate the electron dose.
    The current is multiplied by the elementary charge of an electron
    (1.602 * 10^−19 C) and the dwell time to obtain the total charge per pixel.
    This charge is divided by the area of a single pixel.

    Args:
        current (float): beam current in pA
        dwell_time (float): dwell time in microseconds
        pixel_size (float): xy pixel size in nm

    Returns:
        dose (float): electron dose in electrons per nanometre
    """
    return (current * 10**(-12) / (1.602 * 10**(-19))
            * dwell_time * 10**(-6) / (pixel_size**2))

def get_indexes_from_user_string(userString):
    '''inspired by the substackMaker of ImageJ \n
    https://imagej.nih.gov/ij/developer/api/ij/plugin/SubstackMaker.html
    Enter a range (2-30), a range with increment (2-30-2), or a list (2,5,3)
    '''
    userString = userString.replace(' ', '')
    if ',' in userString and '.' in userString:
        return None
    elif ',' in userString:
        splitIndexes = [int(splitIndex) for splitIndex in userString.split(',')
                        if splitIndex.isdigit()]
        if len(splitIndexes) > 0:
            return splitIndexes
    elif '-' in userString:
        splitIndexes = [int(splitIndex) for splitIndex in userString.split('-')
                        if splitIndex.isdigit()]
        if len(splitIndexes) == 2 or len(splitIndexes) == 3:
            splitIndexes[1] = splitIndexes[1] + 1 # inclusive is more natural (2-5 = 2,3,4,5)
            return range(*splitIndexes)
    elif userString.isdigit():
        return [int(userString)]
    return None


def get_days_hours_minutes(duration_in_seconds):
    minutes, seconds = divmod(int(duration_in_seconds), 60)
    hours, minutes = divmod(minutes, 60)
    days, hours = divmod(hours, 24)
    return days, hours, minutes

def get_hours_minutes(duration_in_seconds):
    minutes, seconds = divmod(int(duration_in_seconds), 60)
    hours, minutes = divmod(minutes, 60)
    return hours, minutes


def get_serial_ports():
    return [port.device for port in list_ports.comports()]


def round_xy(coordinates, digits=3):
    x, y = coordinates
    return [round(x, digits), round(y, digits)]


def round_floats(input_var, precision=3):
    """Round floats, or (nested) lists of floats."""
    if isinstance(input_var, float):
        return round(input_var, precision)
    if isinstance(input_var, list):
        return [round_floats(entry) for entry in input_var]
    return input_var


# ----------------- Functions for geometric transforms (MagC) ------------------
def affineT(x_in, y_in, x_out, y_out):
    X = np.array([[x, y, 1] for (x,y) in zip(x_in, y_in)])
    Y = np.array([[x, y, 1] for (x,y) in zip(x_out, y_out)])
    aff, res, rank, s = np.linalg.lstsq(X, Y)
    return aff

def applyAffineT(x_in, y_in, aff):
    input = np.array([ [x, y, 1] for (x,y) in zip(x_in, y_in)])
    output = np.dot(input, aff)
    x_out, y_out = output.T[0:2]
    return x_out, y_out

def invertAffineT(aff):
    return np.linalg.inv(aff)

def getAffineRotation(aff):
    return np.rad2deg(np.arctan2(aff[1][0], aff[1][1]))

def getAffineScaling(aff):
    x_out, y_out = applyAffineT([0,1000], [0,1000], aff)
    scaling = (np.linalg.norm([x_out[1]-x_out[0], y_out[1]-y_out[0]])
               / np.linalg.norm([1000,1000]))
    return scaling

def rigidT(x_in,y_in,x_out,y_out):
    A_data = []
    for i in range(len(x_in)):
        A_data.append( [-y_in[i], x_in[i], 1, 0])
        A_data.append( [x_in[i], y_in[i], 0, 1])

    b_data = []
    for i in range(len(x_out)):
        b_data.append(x_out[i])
        b_data.append(y_out[i])

    A = np.matrix( A_data )
    b = np.matrix( b_data ).T
    # Solve
    c = np.linalg.lstsq(A, b)[0].T
    c = np.array(c)[0]

    displacements = []
    for i in range(len(x_in)):
        displacements.append(np.sqrt(
        np.square((c[1]*x_in[i] - c[0]*y_in[i] + c[2] - x_out[i]) +
        np.square(c[1]*y_in[i] + c[0]*x_in[i] + c[3] - y_out[i]))))

    return c, np.mean(displacements)

def applyRigidT(x,y,coefs):
    x,y = map(lambda x: np.array(x),[x,y])
    x_out = coefs[1]*x - coefs[0]*y + coefs[2]
    y_out = coefs[1]*y + coefs[0]*x + coefs[3]
    return x_out,y_out

def getRigidRotation(coefs):
    return np.rad2deg(np.arctan2(coefs[0], coefs[1]))

def getRigidScaling(coefs):
    return coefs[1]
# -------------- End of functions for geometric transforms (MagC) --------------

# ----------------- MagC utils ------------------
def sectionsYAML_to_sections_landmarks(sectionsYAML):
    ''' The two dictionaries 'sections' and 'landmarks'
    are structured the following way.

    Section number N is accessed like this
    sections[N]['center'] : [x,y]
    sections[N]['angle'] : a (in degrees)

    The ROI is defined inside section number N
    sections['tissueROI-N']['center'] : [x,y]
    The ROI defined in one single section can be
    propagated to all other sections.

    "Source" represents the pixel coordinates in the LM overview
    wafer image.
    "Target" represents the dimensioned coordinates in the physical
    stage coordinates.
    landmarks[N]['source']: [x,y]
    landmarks[N]['target']: [x,y]
    '''
    sections = {}
    for sectionId, sectionXYA in sectionsYAML['tissue'].items():
        sections[int(sectionId)] = {
        'center': [float(a) for a in sectionXYA[:2]],
        'angle': float( (-sectionXYA[2] + 90) % 360)}
    if 'tissueROI' in sectionsYAML:
        tissueROIIndex = int(list(sectionsYAML['tissueROI'].keys())[0])
        sections['tissueROI-' + str(tissueROIIndex)] = {
        'center': sectionsYAML['tissueROI'][tissueROIIndex]}

    landmarks = {}
    if 'landmarks' in sectionsYAML:
        for landmarkId, landmarkXY in sectionsYAML['landmarks'].items():
            landmarks[int(landmarkId)] = {
            'source': landmarkXY}
    return sections, landmarks

# # def sections_landmarks_to_sectionsYAML(sections, landmarks):
    # # sectionsYAML = {}
    # # sectionsYAML['landmarks'] = {}
    # # sectionsYAML['tissue'] = {}
    # # sectionsYAML['magnet'] = {}
    # # sectionsYAML['tissueROI'] = {}
    # # sectionsYAML['sourceROIsFromSbemimage'] = {}

    # # for landmarkId, landmarkDic in enumerate(landmarks):
        # # sectionsYAML['landmark'][landmarkId] = landmarkDic['source']
    # # for tissueId, tissueDic in enumerate(sections):
        # # sectionsYAML['tissue'][tissueId] = [
            # # tissueDic['center'][0],
            # # tissueDic['center'][1],
            # # (-tissueDic['angle'] - 90) % 360]

<<<<<<< HEAD
# -------------- End of MagC utils --------------


class TranslationTransform(ProjectiveTransform):
    """
    Helper Transform class for pure translations.
    """
    def estimate(self, src, dst):
        try:
            T = np.mean(dst, axis=0) - np.mean(src, axis=0)
        except ZeroDivisionError:
            print('ZeroDivisionError encountered. Results will be invalid!')
            self.params = np.nan * np.empty((3, 3))
            return False
        H = np.eye(3, 3)
        H[:2, -1] = T
        H[2, 2] = 1
        self.params = H
        return True


def align_images_cv2(src: np.ndarray, target: np.ndarray) -> np.ndarray:
    """
    Align (translation) two images with ORB, a SIFT variant, which extracts features in both images and matches them
    according to ``cv2.DESCRIPTOR_MATCHER_BRUTEFORCE_HAMMING``. The final translation vector is estimated using
    RANSAC with a fixed random state. Implementation is based on opencv (cv2 python module).

    Args:
        src: Source image.
        target: Target image.

    Returns:
        Translation vector as the displacement from `src` to `target`.
    """
    MAX_FEATURES = 2000
    GOOD_MATCH_PERCENT = 0.2
    # Detect ORB features and compute descriptors.
    orb = cv2.ORB_create(MAX_FEATURES, nlevels=12, patchSize=128)

    kp1, des1 = orb.detectAndCompute(src, None)
    kp2, des2 = orb.detectAndCompute(target, None)

    # Match features.
    # matcher = cv2.BFMatcher(cv2.NORM_HAMMING2)
    matcher = cv2.DescriptorMatcher_create(cv2.DESCRIPTOR_MATCHER_BRUTEFORCE_HAMMING)
    matches = matcher.match(des1, des2, None)
    # Sort matches by score
    matches.sort(key=lambda x: x.distance, reverse=False)

    # Remove not so good matches
    numGoodMatches = int(len(matches) * GOOD_MATCH_PERCENT)
    matches = matches[:numGoodMatches]
    # Extract location of good matches
    points1 = np.zeros((len(matches), 2), dtype=np.float32)
    points2 = np.zeros((len(matches), 2), dtype=np.float32)

    for i, match in enumerate(matches):
        points1[i, :] = kp1[match.queryIdx].pt
        points2[i, :] = kp2[match.trainIdx].pt

    # robustly estimate affine transform model with RANSAC
    transf = TranslationTransform  # AffineTransform
    model_robust, inliers = ransac((points1, points2), transf, min_samples=5,
                                   residual_threshold=2, max_trials=10000, random_state=0)
    affine_m = model_robust.params[:2]
    # displacement from im1 to im2
    return affine_m[:, -1]  # only return translation vector


def match_template(img: np.ndarray, templ: np.ndarray, thresh_match: float) -> np.ndarray:
    """

    Args:
        img: Image.
        templ: Template structure.
        thresh_match: Matching score threshold.

    Returns:
        Mean pixel locations of connected components with high matching score within `img` array.
    """
    import skimage.feature
    import scipy.ndimage
    import skimage.measure
    match = skimage.feature.match_template(img, templ, pad_input=True) > thresh_match
    # get connected components
    match, nb_matches = skimage.measure.label(match, background=0, return_num=True)
    locs = np.zeros((nb_matches, 3))
    for ix, sl in enumerate(scipy.ndimage.find_objects(match)):
        # store coordinate of this object
        locs[ix] = np.mean(match[sl] == (ix + 1)) + np.array([sl[0].start, sl[1].start])
    return locs.astype(np.int)
=======
def is_convex_polygon(polygon):
    """Source: https://stackoverflow.com/a/45372025/10832217
    Return True if the polynomial defined by the sequence of 2D
    points is 'strictly convex': points are valid, side lengths non-
    zero, interior angles are strictly between zero and a straight
    angle, and the polygon does not intersect itself.

    NOTES:  1.  Algorithm: the signed changes of the direction angles
                from one side to the next side must be all positive or
                all negative, and their sum must equal plus-or-minus
                one full turn (2 pi radians). Also check for too few,
                invalid, or repeated points.
            2.  No check is explicitly done for zero internal angles
                (180 degree direction-change angle) as this is covered
                in other ways, including the `n < 3` check.
    """
    try:  # needed for any bad points or direction changes
        # Check for too few points
        if len(polygon) < 3:
            return False
        # Get starting information
        old_x, old_y = polygon[-2]
        new_x, new_y = polygon[-1]
        new_direction = math.atan2(new_y - old_y, new_x - old_x)
        angle_sum = 0.0
        # Check each point (the side ending there, its angle) and accum. angles
        for ndx, newpoint in enumerate(polygon):
            # Update point coordinates and side directions, check side length
            old_x, old_y, old_direction = new_x, new_y, new_direction
            new_x, new_y = newpoint
            new_direction = math.atan2(new_y - old_y, new_x - old_x)
            if old_x == new_x and old_y == new_y:
                return False  # repeated consecutive points
            # Calculate & check the normalized direction-change angle
            angle = new_direction - old_direction
            if angle <= -math.pi:
                angle += (2 * math.pi)  # make it in half-open interval (-Pi, Pi]
            elif angle > math.pi:
                angle -= (2 * math.pi)
            if ndx == 0:  # if first time through loop, initialize orientation
                if angle == 0.0:
                    return False
                orientation = 1.0 if angle > 0.0 else -1.0
            else:  # if other time through loop, check orientation is stable
                if orientation * angle <= 0.0:  # not both pos. or both neg.
                    return False
            # Accumulate the direction-change angle
            angle_sum += angle
        # Check that the total number of full turns is plus-or-minus 1
        return abs(round(angle_sum / (2 * math.pi) )) == 1
    except (ArithmeticError, TypeError, ValueError):
        return False  # any exception means not a proper convex polygon

def is_valid_polygon(polygon):
    p = Polygon(polygon)
    return p.is_valid

def is_point_inside_polygon(point, polygon):
    p = Polygon(polygon)
    point = Point(point)
    return p.contains(point)

def barycenter(points):
    xSum = 0
    ySum = 0
    for i,point in enumerate(points):
        xSum = xSum + point[0]
        ySum = ySum + point[1]
    x = round(xSum/float(i+1))
    y = round(ySum/float(i+1))
    return x,y

# -------------- End of MagC utils --------------
>>>>>>> 445f27cf
<|MERGE_RESOLUTION|>--- conflicted
+++ resolved
@@ -14,32 +14,24 @@
 import datetime
 import json
 import re
-<<<<<<< HEAD
 import logging
 import threading
+import math
+import cv2
+import numpy as np
+
 from enum import Enum
-=======
-import math
-
->>>>>>> 445f27cf
-import numpy as np
-import cv2
+from time import sleep
+from queue import Queue
+from logging import StreamHandler
+from logging.handlers import RotatingFileHandler
+from shapely.geometry import Polygon
+from shapely.geometry import Point
 from skimage.transform import ProjectiveTransform
 from skimage.measure import ransac
-
-from time import sleep
-from queue import Queue
 from serial.tools import list_ports
-<<<<<<< HEAD
-from logging import StreamHandler
-from logging.handlers import RotatingFileHandler
-=======
-
-from shapely.geometry import Polygon
-from shapely.geometry import Point
-
->>>>>>> 445f27cf
 from PyQt5.QtCore import QObject, pyqtSignal
+
 
 # Default and minimum size of the Viewport canvas.
 VP_WIDTH = 1000
@@ -79,7 +71,6 @@
                           '([ ]*,[ ]*(0|[1-9][0-9]*)[.](0|[1-9][0-9]*))*$')
 RE_OV_LIST = re.compile('^([0-9]+)([ ]*,[ ]*[0-9]+)*$')
 
-<<<<<<< HEAD
 LOG_FILENAME = '../log/SBEMimage.log'
 # Custom date/time / format to get '.' instead of ',' as millisecond separator
 LOG_FORMAT = '%(asctime)s.%(msecs)03d %(levelname)s %(category)s: %(message)s'
@@ -153,6 +144,12 @@
     # Error in configuration
     configuration = 701
 
+    # MultiSEM
+    multisem_beam_control = 901: 'Error: beam control',
+    multisem_imaging = 902: 'Error: imaging not possible',
+    multisem_alignment = 903: 'Error: auto alignment not possible',
+    multisem_failed_to_write = 904: 'Error: failed to write metadata or thumbnails'
+
 
 Errors = {
     Error.none: 'No error',
@@ -194,6 +191,12 @@
     Error.fcc: 'FCC error',
     Error.aperture_size: 'Aperture size error',
 
+    # MultiSEM
+    Error.multisem_beam_control: 'Error: beam control',
+    Error.multisem_imaging: 'Error: imaging not possible',
+    Error.multisem_alignment: 'Error: auto alignment not possible',
+    Error.multisem_failed_to_write: 'Error: failed to write metadata or thumbnails',
+
     # I/O error
     Error.primary_drive: 'Primary drive error',
     Error.mirror_drive: 'Mirror drive error',
@@ -215,67 +218,7 @@
 
     # Error in configuration
     Error.configuration: 'Configuration error',
-=======
-ERROR_LIST = {
-    0: 'No error',
-
-    # First digit 1: DM communication
-    101: 'DM script initialization error',
-    102: 'DM communication error (command could not be sent)',
-    103: 'DM communication error (unresponsive)',
-    104: 'DM communication error (return values could not be read)',
-
-    # First digit 2: 3View/SBEM hardware
-    201: 'Stage error (XY target position not reached)',
-    202: 'Stage error (Z target position not reached)',
-    203: 'Stage error (Z move too large)',
-    204: 'Cutting error',
-    205: 'Sweeping error',
-    206: 'Z mismatch error',
-
-    # First digit 3: SmartSEM/SEM
-    301: 'SmartSEM API initialization error',
-    302: 'Grab image error',
-    303: 'Grab incomplete error',
-    304: 'Frozen frame error',
-    305: 'SmartSEM unresponsive error',
-    306: 'EHT error',
-    307: 'Beam current error',
-    308: 'Frame size error',
-    309: 'Magnification error',
-    310: 'Scan rate error',
-    311: 'WD error',
-    312: 'STIG XY error',
-    313: 'Beam blanking error',
-
-    # First digit 4: I/O error
-    401: 'Primary drive error',
-    402: 'Mirror drive error',
-    403: 'Overwrite file error',
-    404: 'Load image error',
-
-    # First digit 5: Other errors during acq
-    501: 'Maximum sweeps error',
-    502: 'Overview image error (outside of range)',
-    503: 'Tile image error (outside of range)',
-    504: 'Tile image error (slice-by-slice comparison)',
-    505: 'Autofocus error (SmartSEM)' ,
-    506: 'Autofocus error (heuristic)',
-    507: 'WD/STIG difference error',
-    508: 'Metadata server error',
-
-    # First digit 6: reserved for user-defined errors
-    601: 'Test case error',
-
-    # First digit 7: error in configuration
-    701: 'Configuration error',
-
-    # First digit 9: error in MuliSEM
-    901: 'Error: beam control',
-    902: 'Error: imaging not possible',
-    903: 'Error: auto alignment not possible',
-    904: 'Error: failed to write metadata or thumbnails'
->>>>>>> 445f27cf
+
 }
 
 
@@ -770,7 +713,6 @@
             # # tissueDic['center'][1],
             # # (-tissueDic['angle'] - 90) % 360]
 
-<<<<<<< HEAD
 # -------------- End of MagC utils --------------
 
 
@@ -862,7 +804,8 @@
         # store coordinate of this object
         locs[ix] = np.mean(match[sl] == (ix + 1)) + np.array([sl[0].start, sl[1].start])
     return locs.astype(np.int)
-=======
+
+
 def is_convex_polygon(polygon):
     """Source: https://stackoverflow.com/a/45372025/10832217
     Return True if the polynomial defined by the sequence of 2D
@@ -935,5 +878,4 @@
     y = round(ySum/float(i+1))
     return x,y
 
-# -------------- End of MagC utils --------------
->>>>>>> 445f27cf
+# -------------- End of MagC utils --------------
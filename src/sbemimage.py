--- conflicted
+++ resolved
@@ -156,7 +156,9 @@
         # os.system('cmd /k')
         sys.exit()
 
-<<<<<<< HEAD
+    # Here we have my original changes, below is BT's changes
+    # TODO: This code block can be removed in the future.
+    '''
     # Check selected .ini file and ensure there are no missing entries.
     # Configuration must match template configuration in default.ini.
     if default_configuration:
@@ -180,7 +182,8 @@
             if success:
                 syscfg_changed = True
                 presets_loaded = True
-=======
+    '''
+
     if configuration_loaded:
         # Check selected .ini file and ensure there are no missing entries.
         # Configuration must match template configuration in default.ini.
@@ -207,7 +210,6 @@
              cfg_changed, syscfg_changed,
              config, sysconfig) = (
                 process_cfg(config, sysconfig))
->>>>>>> 5aecb276
 
         if success:
             if default_configuration:

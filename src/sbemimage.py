#!/usr/bin/env python3
# -*- coding: utf-8 -*-

# ==============================================================================
#   SBEMimage – https://github.com/SBEMimage
#   Acquisition control software for serial block-face electron microscopy
#   (c) 2018-2021 Friedrich Miescher Institute for Biomedical Research, Basel,
#   and the SBEMimage developers.
#   This software is licensed under the terms of the MIT License.
#   See LICENSE.txt in the project root folder.
# ==============================================================================

"""sbemimage.py launches the application.

First, the start-up dialog is shown (ConfigDlg in main_controls_dlg_windows.py),
and the user is asked to select a session configuration. The application
attempts to load the session configuration file (.ini) and the associated system
configuration file (.cfg). If the configuration is loaded successfully, the
QMainWindow MainControls (in main_controls.py) is launched.

Use 'python sbemimage.py' or call the batch file SBEMimage.bat to run SBEMimage.
"""
from typing import Tuple
import os
import sys
import argparse

# Required for version installed with pynsist installer
if os.path.exists('..\\Python') and os.path.exists('..\\pkgs'):
    import site
    scriptdir, script = os.path.split(__file__)
    pkgdir = os.path.join(scriptdir, '..', 'pkgs')
    # Ensure .pth files in pkgdir are handled properly and ensure importing
    # local modules works.
    site.addsitedir(pkgdir)
    site.addsitedir(scriptdir)
    sys.path.insert(0, pkgdir)
    sys.path.append(scriptdir)

import platform
import ctypes
import traceback
import colorama # needed to suppress TIFFReadDirectory warnings in the console
from configparser import ConfigParser
from PyQt5.QtWidgets import QApplication
from PyQt5.QtCore import Qt

from main_controls_dlg_windows import ConfigDlg
from config_template import process_cfg, load_device_presets, default_cfg_found
from main_controls import MainControls
import utils


# VERSION contains the current version/release date information for the
# master branch (for example, '2020.07 R2020-07-28'). For the current version
# in the dev (development) branch, it must contain the tag 'dev'.
# Following https://www.python.org/dev/peps/pep-0440/#public-version-identifiers
VERSION = '2021.08 dev'


# Hook for uncaught/Qt exceptions
def excepthook(exc_type, exc_value, exc_tb):
    message = "".join(traceback.format_exception(exc_type, exc_value, exc_tb))
    print("Exception hook caught: " + message)
    utils.log_exception(message)

sys.excepthook = excepthook


def main():
    """Load configuration and run QApplication.

    Let user select configuration file. Preselect the configuration from the
    previous run (saved in status.dat), otherwise default.ini.
    Quit if default.ini can't be found, or if user/system configuration cannot
    be loaded.
    """
    try:
        sbem_cfg_dir = os.environ['SBEMIMAGE_CONFIG_DIR']
    except KeyError:
        sbem_cfg_dir = '../cfg'

    utils.logging_init('CTRL', '***** New SBEMimage session *****')

    # Check Windows version
    if not (platform.system() == 'Windows'
            and platform.release() in ['7', '10']):
        print('This version of SBEMimage requires Windows 7 or 10. '
              'Program aborted.\n')
        # os.system('cmd /k')  # keep console window open
        sys.exit()

    if platform.release() == '10':
        # High dpi scaling for Windows 10
        QApplication.setAttribute(Qt.AA_EnableHighDpiScaling, True)
        # TODO: This does not work well for 150% and other scale factors.
        # Qt elements and fonts in the GUI don't scale in the correct ratios.

    SBEMimage = QApplication(sys.argv)
    app_id = 'SBEMimage ' + VERSION
    ctypes.windll.shell32.SetCurrentProcessExplicitAppUserModelID(app_id)

    colorama.init()
    # os.system('cls')
    if 'dev' in VERSION.lower():
        title_str = 'SBEMimage - Console - DEVELOPMENT VERSION'
        version_info = f'DEVELOPMENT VERSION ({VERSION})'
    else:
        title_str = 'SBEMimage - Console'
        version_info = 'Version ' + VERSION
    os.system('title ' + title_str)

    line_of_stars = '*' * (len(version_info) + 10)
    print(f'{line_of_stars}\n'
          f'     SBEMimage\n'
          f'     {version_info}\n'
          f'{line_of_stars}\n')

    configuration_loaded = False
    default_configuration = False
    presets_loaded = False
    device_presets_selection = [None, None]

    # Load command-line arguments
    # ---------------------------
    parser = argparse.ArgumentParser(description='Load SBEMImage configuration via command-line.')
    parser.add_argument('--ini', '-i', dest='ini')
    options = parser.parse_args()
    
    if options.ini:
        # Command-line argument found, load the provided configuration file.
        if os.path.isfile(options.ini):
            config_file = options.ini
        elif os.path.isfile(os.path.join(sbem_cfg_dir, options.ini)):
            config_file = os.path.join(sbem_cfg_dir, options.ini)
        else:
            raise ValueError(f'File {options.ini} not found in working directory or SBEM_CONFIG_DIR environment variable directory.')
        default_configuration, config, sysconfig = _load_config(config_file)
        configuration_loaded = True

<<<<<<< HEAD
    elif (os.path.isfile(os.path.join(sbem_cfg_dir, 'default.ini'))
            and os.path.isfile(os.path.join(sbem_cfg_dir, 'system.cfg'))):
=======
    if default_cfg_found():
>>>>>>> 7915e1a6
        # Ask user to select .ini file
        startup_dialog = ConfigDlg(VERSION)
        startup_dialog.exec_()
        config_file = startup_dialog.get_ini_file()
        device_presets_selection = startup_dialog.device_presets_selection
        if config_file == 'abort':
            print('Program aborted by user.\n')
            sys.exit()
        else:
<<<<<<< HEAD
            default_configuration, config, sysconfig = _load_config(config_file)
            configuration_loaded = True
    else:
        # Quit if default.ini doesn't exist
        default_not_found = 'default.ini and/or system.cfg not found. Program aborted.\n'
=======
            try:
                # Attempt to load the configuration files and start up the app.
                # Logging to central log file starts at this point.
                if dlg_response == 'Default Configuration':
                    default_configuration = True
                    config_file = 'default.ini'
                else:
                    config_file = dlg_response
                    
                print(f'Loading configuration file {config_file} ...', end='')
                config = ConfigParser()
                if default_configuration:
                    config_file_path = os.path.join('..', 'src', 'default_cfg', 
                                                    config_file)
                else:
                    config_file_path = os.path.join('..', 'cfg', config_file)
                with open(config_file_path, 'r') as file:
                    config.read_file(file)
                print(' Done.\n')

                # Load associated system configuration file
                sysconfig_file = config['sys']['sys_config_file']
                if default_configuration and sysconfig_file != 'system.cfg':
                    sysconfig_file = 'system.cfg'
                    config['sys']['sys_config_file'] = 'system.cfg'
                print(f'Loading system settings file {sysconfig_file} ...',
                      end='')
                sysconfig = ConfigParser()
                if default_configuration:
                    sysconfig_file_path = os.path.join('..', 'src', 'default_cfg', 
                                                       sysconfig_file)
                else:
                    sysconfig_file_path = os.path.join('..', 'cfg', sysconfig_file)
                with open(sysconfig_file_path, 'r') as file:
                    sysconfig.read_file(file)
                configuration_loaded = True
                print(' Done.\n')
                utils.log_info('CTRL', 
                    f'Configuration files {config_file} and {sysconfig_file} '
                    f'loaded.')
            except Exception as e:
                configuration_loaded = False
                config_error = ('\nError while loading configuration! '
                                'Program aborted.\n Exception: ' + str(e))
                utils.log_error('CTRL', config_error)
                print(config_error)
                # Keep terminal window open when run from batch file
                os.system('cmd /k')
                sys.exit()
    else:
        # Quit if default configuration files in src\default_cfg not found
        configuration_loaded = False
        default_not_found = 'Default configuration missing or incomplete. Program aborted.\n'
>>>>>>> 7915e1a6
        print(default_not_found)
        utils.log_error('CTRL', default_not_found)
        # os.system('cmd /k')
        sys.exit()

    if configuration_loaded:
        # Check selected .ini file and ensure there are no missing entries.
        # Configuration must match template configuration in default.ini.
        if default_configuration:
            # Check if number of entries correct (no other checks at the moment)
            success, exceptions, _, _, _, _ = process_cfg(config, sysconfig,
                                                          is_default_cfg=True)

            if success and device_presets_selection != [None, None]:
                # Attempt to load presets into system configuration
                selected_sem, selected_microtome = device_presets_selection
                success, exc = load_device_presets(
                    sysconfig, selected_sem, selected_microtome)
                exceptions += '; ' + exc
                if success:
                    if device_presets_selection[1] == None:
                        config['sys']['use_microtome'] = 'False'
                    syscfg_changed = True
                    presets_loaded = True
        else:
            # Check and update if necessary: obsolete entries are ignored,
            # missing/new entries are added with default values.
            (success, exceptions,
             cfg_changed, syscfg_changed,
             config, sysconfig) = (
                process_cfg(config, sysconfig))

        if success:
            if default_configuration:
                utils.log_info(
                    'CTRL', 'Default configuration loaded (read-only).')
                print('Default configuration loaded (read-only).\n')
            else:
                ch_str = 'Configuration loaded and checked: '
                if cfg_changed and syscfg_changed:
                    ch_str += 'config and sysconfig updated'
                elif cfg_changed:
                    ch_str += 'config updated'
                elif syscfg_changed:
                    ch_str += "sysconfig updated"
                else:
                    ch_str += 'complete, no updates'
                utils.log_info('CTRL', ch_str)
                print(ch_str + '\n')

            if presets_loaded:
                devices_str = ''
                if selected_sem is not None:
                    devices_str = selected_sem
                if selected_microtome is not None:
                    if devices_str:
                        devices_str += ' + ' + selected_microtome
                    else:
                        devices_str = selected_microtome
                devices_str = 'Device presets loaded for ' + devices_str + '.'       
            else:
                devices_str = 'Device setup: ' + sysconfig['device']['sem'] + ', '
                if config['sys']['use_microtome'].lower() == 'false':
                    devices_str += 'no microtome'
                else:
                    devices_str += sysconfig['device']['microtome']

            utils.log_info('CTRL', devices_str)
            print(devices_str + '\n')
 
            # Remove status.dat. This file will be recreated when the program
            # terminates normally. The start-up dialog checks if status.dat
            # exists and displays a warning message if not.
            if os.path.isfile('..\\cfg\\status.dat'):
                os.remove('..\\cfg\\status.dat')

            # Switch to dark style (experimental) if specified in session configuration
            if config['sys']['use_dark_mode_gui'].lower() == 'true':
                import qdarkstyle
                SBEMimage.setStyleSheet(qdarkstyle.load_stylesheet(qt_api='pyqt5'))

            print('Please wait while SBEMimage is starting up...\n')

            # Launch Main Controls window. The Viewport window (see viewport.py)
            # is launched from Main Controls.
            try:
                SBEMimage_main_window = MainControls(config,
                                                     sysconfig,
                                                     config_file,
                                                     VERSION)
                sys.exit(SBEMimage.exec_())
            except Exception as e:
                print('\nAn exception occurred during this SBEMimage session:\n')
                utils.logger.propagate = True
                utils.log_exception("Exception")
                print('\nProgram aborted.')
                print('Please submit a bug report at '
                      'https://github.com/SBEMimage/SBEMimage/issues and '
                      'include all lines in /SBEMimage/log/SBEMimage.log '
                      'after the entry "ERROR : Exception".')
                # os.system('cmd /k')
                sys.exit()

        else:
            config_error = ('Error(s) while checking configuration file(s): '
                            + exceptions + '\n'
                            + 'Program aborted.\n')
            utils.log_error('CTRL', config_error)
            print(config_error)
            # What is this `cmd /k` for? It forces the console into another instance thereby not actually exiting..
            # os.system('cmd /k')
            sys.exit()

def _load_config(config_file: str) -> Tuple[bool, ConfigParser, ConfigParser]:
    """
    Parameters
    ----------
    config_file
        a `.ini` file that will be loaded. Does not check for existence.

    Returns
    -------
    default_configuration
        whether the filename is `default.ini` or not.
    config
        the `.ini` ConfigParser instance.
    sysconfig
        the `.cfg` ConfigParser instance pointed to inside of the `.ini` file.
    """
    try:
        # Attempt to load the configuration files and start up the app.
        # Logging to central log file starts at this point.
        default_configuration = config_file.endswith('default.ini')
        print(f'Loading configuration file {config_file} ...', end='')
        config = ConfigParser()
        config_file_path = os.path.join('..', 'cfg', config_file)
        with open(config_file_path, 'r') as file:
            config.read_file(file)
        print(' Done.\n')

        # Load associated system configuration file
        sysconfig_file = config['sys']['sys_config_file']
        if default_configuration and sysconfig_file != 'system.cfg':
            sysconfig_file = 'system.cfg'
            config['sys']['sys_config_file'] = 'system.cfg'
        print(f'Loading system settings file {sysconfig_file} ...',
                end='')
        sysconfig = ConfigParser()
        sysconfig_file_path = os.path.join('..', 'cfg', sysconfig_file)
        with open(sysconfig_file_path, 'r') as file:
            sysconfig.read_file(file)
        print(' Done.\n')
        utils.log_info('CTRL', 
            f'Configuration files {config_file} and {sysconfig_file} '
            f'loaded.')
    except Exception as e:
        config_error = ('\nError while loading configuration! '
                        'Program aborted.\n Exception: ' + str(e))
        utils.log_error('CTRL', config_error)
        print(config_error)
        # Keep terminal window open when run from batch file
        # os.system('cmd /k')
        sys.exit()
    return default_configuration, config, sysconfig


if __name__ == '__main__':
    main()<|MERGE_RESOLUTION|>--- conflicted
+++ resolved
@@ -138,12 +138,7 @@
         default_configuration, config, sysconfig = _load_config(config_file)
         configuration_loaded = True
 
-<<<<<<< HEAD
-    elif (os.path.isfile(os.path.join(sbem_cfg_dir, 'default.ini'))
-            and os.path.isfile(os.path.join(sbem_cfg_dir, 'system.cfg'))):
-=======
     if default_cfg_found():
->>>>>>> 7915e1a6
         # Ask user to select .ini file
         startup_dialog = ConfigDlg(VERSION)
         startup_dialog.exec_()
@@ -153,13 +148,6 @@
             print('Program aborted by user.\n')
             sys.exit()
         else:
-<<<<<<< HEAD
-            default_configuration, config, sysconfig = _load_config(config_file)
-            configuration_loaded = True
-    else:
-        # Quit if default.ini doesn't exist
-        default_not_found = 'default.ini and/or system.cfg not found. Program aborted.\n'
-=======
             try:
                 # Attempt to load the configuration files and start up the app.
                 # Logging to central log file starts at this point.
@@ -213,7 +201,6 @@
         # Quit if default configuration files in src\default_cfg not found
         configuration_loaded = False
         default_not_found = 'Default configuration missing or incomplete. Program aborted.\n'
->>>>>>> 7915e1a6
         print(default_not_found)
         utils.log_error('CTRL', default_not_found)
         # os.system('cmd /k')
